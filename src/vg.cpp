#include "vg.hpp"
#include "stream.hpp"

namespace vg {

using namespace std;


// construct from a stream of protobufs
VG::VG(istream& in, bool showp) {

    // set up uninitialized values
    init();
    show_progress = showp;
    // and if we should show progress
    function<void(uint64_t)> handle_count = [this](uint64_t count) {
        create_progress("loading graph", count);
    };

    // the graph is read in chunks, which are attached to this graph
    uint64_t i = 0;
    function<void(Graph&)> lambda = [this, &i](Graph& g) {
        update_progress(++i);
        // We expect these to not overlap in nodes or edges, so complain if they do.
        extend(g, true);
    };

    stream::for_each(in, lambda, handle_count);

    // store paths in graph
    paths.to_graph(graph);

    destroy_progress();

}

// construct from an arbitrary source of Graph protobuf messages
VG::VG(function<bool(Graph&)>& get_next_graph, bool showp) {
    // set up uninitialized values
    init();
    show_progress = showp;

    // We can't show loading progress since we don't know the total number of
    // subgraphs.

    // Try to load the first graph
    Graph subgraph;
    bool got_subgraph = get_next_graph(subgraph);
    while(got_subgraph) {
        // If there is a valid subgraph, add it to ourselves.
        // We expect these to not overlap in nodes or edges, so complain if they do.
        extend(subgraph, true);
        // Try and load the next subgraph, if it exists.
        got_subgraph = get_next_graph(subgraph);
    }

    // store paths in graph
    paths.to_graph(graph);
}

void VG::clear_paths(void) {
    paths.clear();
    graph.clear_path(); // paths.clear() should do this too
    sync_paths();
}

// synchronize the VG index and its backing store
void VG::sync_paths(void) {
    // ensure we can navigate paths correctly
    // by building paths.mapping_path_order
    paths.rebuild_mapping_aux();
}

void VG::serialize_to_ostream(ostream& out, id_t chunk_size) {

    sync_paths();

    // save the number of the messages to be serialized into the output file
    uint64_t count = graph.node_size() / chunk_size + 1;
    create_progress("saving graph", count);
    // partition the graph into a number of chunks (required by format)
    // constructing subgraphs and writing them to the stream
    function<Graph(uint64_t)> lambda =
        [this, chunk_size](uint64_t i) -> Graph {
        VG g;
        map<string, map<size_t, Mapping*> > sorted_paths;
        for (id_t j = i * chunk_size;
             j < (i+1)*chunk_size && j < graph.node_size();
             ++j) {
            Node* node = graph.mutable_node(j);
            // Grab the node and only the edges where it has the lower ID.
            // This prevents duplication of edges in the serialized output.
            nonoverlapping_node_context_without_paths(node, g);
            //set<pair<string, Mapping*> >& Paths::get_node_mapping(id_t id);
            auto& mappings = paths.get_node_mapping(node);
            //cerr << "getting node mappings for " << node->id() << endl;
            for (auto m : mappings) {
                auto& name = m.first;
                auto& mappings = m.second;
                for (auto& mapping : mappings) {
                    //cerr << "mapping " << name << pb2json(*mapping) << endl;
                    sorted_paths[name][paths.mapping_path_order[mapping]] = mapping;
                }
            }
        }
        // now get the paths for this chunk so that they are ordered correctly
        for (auto& p : sorted_paths) {
            auto& name = p.first;
            auto& path = p.second;
            // now sorted in ascending order
            // we could also assert that we have a contiguous path here
            for (auto& m : path) {
                g.paths.append_mapping(name, *m.second);
            }
        }

        // but this is broken as our paths have been reordered as
        // the nodes they cross are stored in graph.nodes
        g.paths.to_graph(g.graph);

        update_progress(i);
        return g.graph;
    };

    stream::write(out, count, lambda);

    destroy_progress();
}

void VG::serialize_to_file(const string& file_name, id_t chunk_size) {
    ofstream f(file_name);
    serialize_to_ostream(f);
    f.close();
}

VG::~VG(void) {
    destroy_alignable_graph();
}

VG::VG(void) {
    init();
}

void VG::init(void) {
    gssw_aligner = NULL;
    current_id = 1;
    show_progress = false;
    progress_message = "progress";
    progress = NULL;
}

VG::VG(set<Node*>& nodes, set<Edge*>& edges) {
    init();
    add_nodes(nodes);
    add_edges(edges);
    sort();
}

// check for conflict (duplicate nodes and edges) occurs within add_* functions

void VG::add_nodes(set<Node*>& nodes) {
    for (auto node : nodes) {
        add_node(*node);
    }
}

void VG::add_edges(set<Edge*>& edges) {
    for (auto edge : edges) {
        add_edge(*edge);
    }
}

void VG::add_nodes(vector<Node>& nodes) {
    for (auto& node : nodes) {
        add_node(node);
    }
}

void VG::add_edges(vector<Edge>& edges) {
    for (auto& edge : edges) {
        add_edge(edge);
    }
}

void VG::add_node(Node& node) {
    if (!has_node(node)) {
        Node* new_node = graph.add_node(); // add it to the graph
        *new_node = node; // overwrite it with the value of the given node
        node_by_id[new_node->id()] = new_node; // and insert into our id lookup table
        node_index[new_node] = graph.node_size()-1;
    }
}

void VG::add_edge(Edge& edge) {
    if (!has_edge(edge)) {
        Edge* new_edge = graph.add_edge(); // add it to the graph
        *new_edge = edge;
        set_edge(new_edge);
        edge_index[new_edge] = graph.edge_size()-1;
    }
}

id_t VG::node_count(void) {
    return graph.node_size();
}

id_t VG::edge_count(void) {
    return graph.edge_size();
}

vector<pair<id_t, bool>>& VG::edges_start(Node* node) {
    if(node == nullptr) {
        return empty_edge_ends;
    }
    return edges_start(node->id());
}

vector<pair<id_t, bool>>& VG::edges_start(id_t id) {
    if(edges_on_start.count(id) == 0) {
        return empty_edge_ends;
    }
    return edges_on_start[id];
}

vector<pair<id_t, bool>>& VG::edges_end(Node* node) {
    if(node == nullptr) {
        return empty_edge_ends;
    }
    return edges_end(node->id());
}

vector<pair<id_t, bool>>& VG::edges_end(id_t id) {
    if(edges_on_end.count(id) == 0) {
        return empty_edge_ends;
    }
    return edges_on_end[id];
}

int VG::start_degree(Node* node) {
    return edges_start(node).size();
}

int VG::end_degree(Node* node) {
    return edges_end(node).size();
}

int VG::left_degree(NodeTraversal node) {
    // If we're backward, the end is on the left. Otherwise, the start is.
    return node.backward ? end_degree(node.node) : start_degree(node.node);
}

int VG::right_degree(NodeTraversal node) {
    // If we're backward, the start is on the right. Otherwise, the end is.
    return node.backward ? start_degree(node.node) : end_degree(node.node);
}

void VG::edges_of_node(Node* node, vector<Edge*>& edges) {
    for(pair<id_t, bool>& off_start : edges_start(node)) {
        // Go through the edges on this node's start
        Edge* edge = edge_by_sides[NodeSide::pair_from_start_edge(node->id(), off_start)];
        if (!edge) {
            cerr << "error:[VG::edges_of_node] nonexistent start edge " << off_start.first << " start <-> "
                 << node->id() << (off_start.second ? " start" : " end") << endl;
            exit(1);
        }
        edges.push_back(edge);
    }

    for(pair<id_t, bool>& off_end : edges_end(node)) {
        // And on its end
        Edge* edge = edge_by_sides[NodeSide::pair_from_end_edge(node->id(), off_end)];
        if (!edge) {
            cerr << "error:[VG::edges_of_node] nonexistent end edge " << off_end.first << " end <-> "
                 << node->id() << (off_end.second ? " end" : " start") << endl;
            exit(1);
        }
        if(edge->from() == edge->to() && edge->from_start() == edge->to_end()) {
            // This edge touches both out start and our end, so we already
            // handled it on our start. Don't produce it twice.
            continue;
        }
        edges.push_back(edge);
    }
}

vector<Edge*> VG::edges_of(Node* node) {
    vector<Edge*> edges;
    edges_of_node(node, edges);
    return edges;
}

void VG::edges_of_nodes(set<Node*>& nodes, set<Edge*>& edges) {
    for (set<Node*>::iterator n = nodes.begin(); n != nodes.end(); ++n) {
        vector<Edge*> ev;
        edges_of_node(*n, ev);
        for (vector<Edge*>::iterator e = ev.begin(); e != ev.end(); ++e) {
            edges.insert(*e);
        }
    }
}

set<pair<NodeSide, bool>> VG::sides_context(id_t node_id) {
    // return the side we're going to and if we go from the start or end to get there
    set<pair<NodeSide, bool>> all;
    for (auto& s : sides_to(NodeSide(node_id, false))) {
        all.insert(make_pair(s, false));
    }
    for (auto& s : sides_to(NodeSide(node_id, true))) {
        all.insert(make_pair(s, true));
    }
    for (auto& s : sides_from(NodeSide(node_id, false))) {
        all.insert(make_pair(s, false));
    }
    for (auto& s : sides_from(NodeSide(node_id, true))) {
        all.insert(make_pair(s, true));
    }
    return all;
}

bool VG::same_context(id_t n1, id_t n2) {
    auto c1 = sides_context(n1);
    auto c2 = sides_context(n2);
    bool same = true;
    for (auto& s : c1) {
        if (!c2.count(s)) { same = false; break; }
    }
    return same;
}

bool VG::is_ancestor_prev(id_t node_id, id_t candidate_id) {
    set<id_t> seen;
    return is_ancestor_prev(node_id, candidate_id, seen);
}

bool VG::is_ancestor_prev(id_t node_id, id_t candidate_id, set<id_t>& seen, size_t steps) {
    if (node_id == candidate_id) return true;
    if (!steps) return false;
    for (auto& side : sides_to(NodeSide(node_id, false))) {
        if (seen.count(side.node)) continue;
        seen.insert(side.node);
        if (is_ancestor_prev(side.node, candidate_id, seen, steps-1)) return true;
    }
    return false;
}

bool VG::is_ancestor_next(id_t node_id, id_t candidate_id) {
    set<id_t> seen;
    return is_ancestor_next(node_id, candidate_id, seen);
}

bool VG::is_ancestor_next(id_t node_id, id_t candidate_id, set<id_t>& seen, size_t steps) {
    if (node_id == candidate_id) return true;
    if (!steps) return false;
    for (auto& side : sides_from(NodeSide(node_id, true))) {
        if (seen.count(side.node)) continue;
        seen.insert(side.node);
        if (is_ancestor_next(side.node, candidate_id, seen, steps-1)) return true;
    }
    return false;
}

id_t VG::common_ancestor_prev(id_t id1, id_t id2, size_t steps) {
    // arbitrarily step back from node 1 asking if we are prev-ancestral to node 2
    auto scan = [this](id_t id1, id_t id2, size_t steps) -> id_t {
        set<id_t> to_visit;
        to_visit.insert(id1);
        for (size_t i = 0; i < steps; ++i) {
            // collect nodes to visit
            set<id_t> to_visit_next;
            for (auto& id : to_visit) {
                if (is_ancestor_prev(id2, id)) return id;
                for (auto& side : sides_to(NodeSide(id, false))) {
                    to_visit_next.insert(side.node);
                }
            }
            to_visit = to_visit_next;
            if (to_visit.empty()) return -1; // we hit the end of the graph
        }
        return 0;
    };
    id_t id3 = scan(id1, id2, steps);
    if (id3) {
        return id3;
    } else {
        return scan(id2, id1, steps);
    }
}

id_t VG::common_ancestor_next(id_t id1, id_t id2, size_t steps) {
    // arbitrarily step forward from node 1 asking if we are next-ancestral to node 2
    auto scan = [this](id_t id1, id_t id2, size_t steps) -> id_t {
        set<id_t> to_visit;
        to_visit.insert(id1);
        for (size_t i = 0; i < steps; ++i) {
            // collect nodes to visit
            set<id_t> to_visit_next;
            for (auto& id : to_visit) {
                if (is_ancestor_next(id2, id)) return id;
                for (auto& side : sides_from(NodeSide(id, true))) {
                    to_visit_next.insert(side.node);
                }
            }
            to_visit = to_visit_next;
            if (to_visit.empty()) return -1; // we hit the end of the graph
        }
        return 0;
    };
    id_t id3 = scan(id1, id2, steps);
    if (id3) {
        return id3;
    } else {
        return scan(id2, id1, steps);
    }
}

set<NodeSide> VG::sides_of(NodeSide side) {
    set<NodeSide> v1 = sides_to(side);
    set<NodeSide> v2 = sides_from(side);
    for (auto s : v2) v1.insert(s);
    return v1;
}

set<NodeSide> VG::sides_to(NodeSide side) {
    set<NodeSide> other_sides;
    vector<Edge*> edges;
    edges_of_node(get_node(side.node), edges);
    for (auto* edge : edges) {
        if (edge->to() == side.node && edge->to_end() == side.is_end) {
            other_sides.insert(NodeSide(edge->from(), !edge->from_start()));
        }
    }
    return other_sides;
}

set<NodeSide> VG::sides_from(NodeSide side) {
    set<NodeSide> other_sides;
    vector<Edge*> edges;
    edges_of_node(get_node(side.node), edges);
    for (auto* edge : edges) {
        if (edge->from() == side.node && edge->from_start() != side.is_end) {
            other_sides.insert(NodeSide(edge->to(), edge->to_end()));
        }
    }
    return other_sides;
}

set<NodeSide> VG::sides_from(id_t id) {
    set<NodeSide> sides;
    for (auto side : sides_from(NodeSide(id, true))) {
        sides.insert(side);
    }
    for (auto side : sides_from(NodeSide(id, false))) {
        sides.insert(side);
    }
    return sides;
}

set<NodeSide> VG::sides_to(id_t id) {
    set<NodeSide> sides;
    for (auto side : sides_to(NodeSide(id, true))) {
        sides.insert(side);
    }
    for (auto side : sides_to(NodeSide(id, false))) {
        sides.insert(side);
    }
    return sides;
}

set<NodeTraversal> VG::siblings_to(const NodeTraversal& trav) {
    // find the sides to
    auto to_sides = sides_to(NodeSide(trav.node->id(), trav.backward));
    // and then find the traversals from them
    set<NodeTraversal> travs_from_to_sides;
    for (auto& s1 : to_sides) {
        // and the from-children of these
        for (auto& s2 : sides_from(s1)) {
            auto sib = NodeTraversal(get_node(s2.node), s2.is_end);
            // which are not this node
            if (sib != trav) {
                travs_from_to_sides.insert(sib);
            }
        }
    }
    return travs_from_to_sides;
}

set<NodeTraversal> VG::siblings_from(const NodeTraversal& trav) {
    // find the sides from
    auto from_sides = sides_from(NodeSide(trav.node->id(), !trav.backward));
    // and then find the traversals from them
    set<NodeTraversal> travs_to_from_sides;
    for (auto& s1 : from_sides) {
        // and the to-children of these
        for (auto& s2 : sides_to(s1)) {
            auto sib = NodeTraversal(get_node(s2.node), !s2.is_end);
            // which are not this node
            if (sib != trav) {
                travs_to_from_sides.insert(sib);
            }
        }
    }
    return travs_to_from_sides;
}

set<Node*> VG::siblings_of(Node* node) {
    set<Node*> sibs;
    for (auto& s : siblings_to(NodeTraversal(node, false))) {
        sibs.insert(s.node);
    }
    for (auto& s : siblings_to(NodeTraversal(node, true))) {
        sibs.insert(s.node);
    }
    for (auto& s : siblings_from(NodeTraversal(node, false))) {
        sibs.insert(s.node);
    }
    for (auto& s : siblings_from(NodeTraversal(node, true))) {
        sibs.insert(s.node);
    }
    return sibs;
}

set<NodeTraversal> VG::full_siblings_to(const NodeTraversal& trav) {
    // get the siblings of
    auto sibs_to = siblings_to(trav);
    // and filter them for nodes with the same inbound sides
    auto to_sides = sides_to(NodeSide(trav.node->id(), trav.backward));
    set<NodeTraversal> full_sibs_to;
    for (auto& sib : sibs_to) {
        auto sib_to_sides = sides_to(NodeSide(sib.node->id(), sib.backward));
        if (sib_to_sides == to_sides) {
            full_sibs_to.insert(sib);
        }
    }
    return full_sibs_to;
}

set<NodeTraversal> VG::full_siblings_from(const NodeTraversal& trav) {
    // get the siblings of
    auto sibs_from = siblings_from(trav);
    // and filter them for nodes with the same outbound sides
    auto from_sides = sides_from(NodeSide(trav.node->id(), !trav.backward));
    set<NodeTraversal> full_sibs_from;
    for (auto& sib : sibs_from) {
        auto sib_from_sides = sides_from(NodeSide(sib.node->id(), !sib.backward));
        if (sib_from_sides == from_sides) {
            full_sibs_from.insert(sib);
        }
    }
    return full_sibs_from;
}

// returns sets of sibling nodes that are only in one set of sibling nodes
set<set<NodeTraversal>> VG::transitive_sibling_sets(const set<set<NodeTraversal>>& sibs) {
    set<set<NodeTraversal>> trans_sibs;
    map<Node*, int> membership;
    // determine the number of sibling sets that each node is in
    for (auto& s : sibs) {
        for (auto& t : s) {
            if (membership.find(t.node) == membership.end()) {
                membership[t.node] = 1;
            } else {
                ++membership[t.node];
            }
        }
    }
    // now exclude components which are intransitive
    // by only keeping those sib sets whose members are in only one set
    for (auto& s : sibs) {
        // all members must only appear in this set
        bool is_transitive = true;
        for (auto& t : s) {
            if (membership[t.node] > 1) {
                is_transitive = false;
                break;
            }
        }
        if (is_transitive) {
            trans_sibs.insert(s);
        }
    }
    return trans_sibs;
}

set<set<NodeTraversal>> VG::identically_oriented_sibling_sets(const set<set<NodeTraversal>>& sibs) {
    set<set<NodeTraversal>> iosibs;
    for (auto& s : sibs) {
        int forward = 0;
        int reverse = 0;
        for (auto& t : s) {
            if (t.backward) {
                ++reverse;
            } else {
                ++forward;
            }
        }
        // if they are all forward or all reverse
        if (forward == 0 || reverse == 0) {
            iosibs.insert(s);
        }
    }
    return iosibs;
}

void VG::simplify_siblings(void) {
    // make a list of all the sets of siblings
    set<set<NodeTraversal>> to_sibs;
    for_each_node([this, &to_sibs](Node* n) {
            auto trav = NodeTraversal(n, false);
            auto tsibs = full_siblings_to(trav);
            tsibs.insert(trav);
            if (tsibs.size() > 1) {
                to_sibs.insert(tsibs);
            }
        });
    // make the sibling sets transitive
    // by removing any that are intransitive
    // then simplify
    simplify_to_siblings(
        identically_oriented_sibling_sets(
            transitive_sibling_sets(to_sibs)));
    // and remove any null nodes that result
    remove_null_nodes_forwarding_edges();

    // make a list of the from-siblings
    set<set<NodeTraversal>> from_sibs;
    for_each_node([this, &from_sibs](Node* n) {
            auto trav = NodeTraversal(n, false);
            auto fsibs = full_siblings_from(trav);
            fsibs.insert(trav);
            if (fsibs.size() > 1) {
                from_sibs.insert(fsibs);
            }
        });
    // then do the from direction
    simplify_from_siblings(
        identically_oriented_sibling_sets(
            transitive_sibling_sets(from_sibs)));
    // and remove any null nodes that result
    remove_null_nodes_forwarding_edges();
    
}

void VG::simplify_to_siblings(const set<set<NodeTraversal>>& to_sibs) {
    for (auto& sibs : to_sibs) {
        // determine the amount of sharing at the start
        // the to-sibs have the same parent(s) feeding into them
        // so we can safely make a single node out of the shared sequence
        // and link this to them and their parent to remove node level redundancy
        vector<string*> seqs;
        size_t min_seq_size = sibs.begin()->node->sequence().size();
        for (auto& sib : sibs) {
            auto seqp = sib.node->mutable_sequence();
            seqs.push_back(seqp);
            if (seqp->size() < min_seq_size) {
                min_seq_size = seqp->size();
            }
        }
        size_t i = 0;
        size_t j = 0;
        bool similar = true;
        for ( ; similar && i < min_seq_size; ++i) {
            //cerr << i << endl;
            char c = seqs.front()->at(i);
            for (auto s : seqs) {
                //cerr << "checking " << c << " vs " << s->at(i) << endl;
                if (c != s->at(i)) {
                    similar = false;
                    break;
                }
            }
            if (!similar) break;
            ++j;
        }
        size_t shared_start = j;
        //cerr << "sharing is " << shared_start << " for to-sibs of "
        //<< sibs.begin()->node->id() << endl;
        if (shared_start == 0) continue;

        // make a new node with the shared sequence
        string seq = seqs.front()->substr(0,shared_start);
        auto new_node = create_node(seq);

        // remove the sequence of the new node from the old nodes
        for (auto& sib : sibs) {
            //cerr << "to sib " << pb2json(*sib.node) << endl;
            *sib.node->mutable_sequence() = sib.node->sequence().substr(shared_start);
            // for each node mapping of the sibling
            // divide the mapping at the cut point

            // and then switch the node assignment for the cut nodes
            // for each mapping of the node
            for (auto& p : paths.get_node_mapping(sib.node)) {
                vector<Mapping*> v;
                for (auto& m : p.second) {
                    v.push_back(m);
                }
                for (auto m : v) {
                    auto mpts = paths.divide_mapping(m, shared_start);
                    // and then assign the first part of the mapping to the new node
                    auto o = mpts.first;
                    o->mutable_position()->set_offset(0);
                    auto n = mpts.second;
                    n->mutable_position()->set_offset(0);
                    paths.reassign_node(new_node->id(), n);
                    // note that the other part now maps to the correct (old) node
                }
            }
        }

        // connect the new node to the common *context* (the union of sides of the old nodes)

        // by definition we are only working with nodes that have exactly the same set of parents
        // so we just use the first node in the set to drive the reconnection
        auto new_left_side = NodeSide(new_node->id(), false);
        auto new_right_side = NodeSide(new_node->id(), true);
        for (auto side : sides_to(NodeSide(sibs.begin()->node->id(), sibs.begin()->backward))) {
            create_edge(side, new_left_side);
        }
        // disconnect the old nodes from their common parents
        for (auto& sib : sibs) {
            auto old_side = NodeSide(sib.node->id(), sib.backward);
            for (auto side : sides_to(old_side)) {
                destroy_edge(side, old_side);
            }
            // connect the new node to the old nodes
            create_edge(new_right_side, old_side);
        }
    }
}

void VG::simplify_from_siblings(const set<set<NodeTraversal>>& from_sibs) {
    for (auto& sibs : from_sibs) {
        // determine the amount of sharing at the end
        // the from-sibs have the same downstream nodes ("parents")
        // so we can safely make a single node out of the shared sequence at the end
        // and link this to them and their parent to remove node level redundancy
        vector<string*> seqs;
        size_t min_seq_size = sibs.begin()->node->sequence().size();
        for (auto& sib : sibs) {
            auto seqp = sib.node->mutable_sequence();
            seqs.push_back(seqp);
            if (seqp->size() < min_seq_size) {
                min_seq_size = seqp->size();
            }
        }
        size_t i = 0;
        size_t j = 0;
        bool similar = true;
        for ( ; similar && i < min_seq_size; ++i) {
            char c = seqs.front()->at(seqs.front()->size()-(i+1));
            for (auto s : seqs) {
                if (c != s->at(s->size()-(i+1))) {
                    similar = false;
                    break;
                }
            }
            if (!similar) break;
            ++j;
        }
        size_t shared_end = j;
        if (shared_end == 0) continue;
        // make a new node with the shared sequence
        string seq = seqs.front()->substr(seqs.front()->size()-shared_end);
        auto new_node = create_node(seq);
        // chop it off of the old nodes
        for (auto& sib : sibs) {
            *sib.node->mutable_sequence()
                = sib.node->sequence().substr(0, sib.node->sequence().size()-shared_end);

            // and then switch the node assignment for the cut nodes
            // for each mapping of the node
            for (auto& p : paths.get_node_mapping(sib.node)) {
                vector<Mapping*> v;
                for (auto& m : p.second) {
                    v.push_back(m);
                }
                for (auto m : v) {
                    auto mpts = paths.divide_mapping(m, sib.node->sequence().size());
                    // and then assign the second part of the mapping to the new node
                    auto o = mpts.first;
                    o->mutable_position()->set_offset(0);
                    paths.reassign_node(new_node->id(), o);
                    auto n = mpts.second;
                    n->mutable_position()->set_offset(0);

                    // note that the other part now maps to the correct (old) node
                }
            }
        }
        // connect the new node to the common downstream nodes
        // by definition we are only working with nodes that have exactly the same set of "children"
        // so we just use the first node in the set to drive the reconnection
        auto new_left_side = NodeSide(new_node->id(), false);
        auto new_right_side = NodeSide(new_node->id(), true);
        for (auto side : sides_from(NodeSide(sibs.begin()->node->id(), !sibs.begin()->backward))) {
            create_edge(new_right_side, side);
        }
        // disconnect the old nodes from their common "children"
        for (auto& sib : sibs) {
            auto old_side = NodeSide(sib.node->id(), !sib.backward);
            for (auto side : sides_from(old_side)) {
                destroy_edge(old_side, side);
            }
            // connect the new node to the old nodes
            create_edge(old_side, new_left_side);
        }
    }
}

// expand the context of the subgraph g by this many steps
// it's like a neighborhood function
void VG::expand_context(VG& g, size_t steps, bool add_paths) {
    set<id_t> to_visit;
    // start with the nodes in the subgraph
    g.for_each_node([&](Node* n) { to_visit.insert(n->id()); });
    g.for_each_edge([&](Edge* e) {
            to_visit.insert(e->from());
            to_visit.insert(e->to()); });
    // and expand
    for (size_t i = 0; i < steps; ++i) {
        set<id_t> to_visit_next;
        for (auto id : to_visit) {
            // build out the graph
            // if we have nodes we haven't seeen
            if (!g.has_node(id)) {
                g.add_node(*get_node(id));
            }
            for (auto& e : edges_of(get_node(id))) {
                g.add_edge(*e);
                if (e->from() == id) {
                    to_visit_next.insert(e->to());
                } else {
                    to_visit_next.insert(e->from());
                }
            }
        }
        to_visit = to_visit_next;
    }
    // then remove orphans
    g.remove_orphan_edges();
    // and add paths
    if (add_paths) {
        g.for_each_node([&](Node* n) {
                for (auto& path : paths.get_node_mapping(n)) {
                    for (auto& m : path.second) {
                        g.paths.append_mapping(path.first, *m);
                    }
                }
            });
        g.sync_paths();
    }
}

bool VG::adjacent(const Position& pos1, const Position& pos2) {
    // two positions are on the same node
    if (pos1.node_id() == pos2.node_id()) {
        if (pos1.offset() == pos1.offset()+1) {
            // and have adjacent offsets
            return true;
        } else {
            // if not, they aren't adjacent
            return false;
        }
    } else {
        // is the first at the end of its node
        // and the second at the start of its node
        // determine if the two nodes are connected
        auto* node1 = get_node(pos1.node_id());
        auto* node2 = get_node(pos2.node_id());
        if (pos1.offset() == node1->sequence().size()-1
            && pos2.offset() == 0) {
            // these are adjacent iff we have an edge
            return has_edge(NodeSide(pos1.node_id(), true),
                            NodeSide(pos2.node_id(), false));
        } else {
            // the offsets aren't at the end and start
            // so these positions can't be adjacent
            return false;
        }
    }
}

// edges which are both from_start and to_end can be represented naturally as
// a regular edge, from end to start, so we flip these as part of normalization
void VG::flip_doubly_reversed_edges(void) {
    for_each_edge([this](Edge* e) {
            if (e->from_start() && e->to_end()) {
                e->set_from_start(false);
                e->set_to_end(false);
                id_t f = e->to();
                id_t t = e->from();
                e->set_to(t);
                e->set_from(f);
            }
        });
    rebuild_edge_indexes();
}

// by definition, we can merge nodes that are a "simple component"
// without affecting the sequence or path space of the graph
// so we don't unchop nodes when they have mismatched path sets
void VG::unchop(void) {
    for (auto& comp : simple_multinode_components()) {
        merge_nodes(comp);
    }
    // rebuild path ranks, as these will be affected by mapping merging
    paths.compact_ranks();
}

void VG::normalize(void) {
    // convert edges that go from_start -> to_end to the equivalent "regular" edge
    flip_doubly_reversed_edges();
    // combine diced/chopped nodes (subpaths with no branching)
    unchop();
    // merge redundancy across multiple nodes into single nodes (requires flip_doubly_reversed_edges)
    simplify_siblings();
    if (!is_valid()) cerr << "invalid after simplify_siblings" << endl;
    // compact node ranks
    paths.compact_ranks();
    // there may now be some cut nodes that can be simplified
    unchop();
    // compact node ranks (again)
    paths.compact_ranks();
}

void VG::remove_non_path(void) {
    set<Edge*> path_edges;
    function<void(const Path&)> lambda = [this, &path_edges](const Path& path) {
        for (size_t i = 1; i < path.mapping_size(); ++i) {
            auto& m1 = path.mapping(i-1);
            auto& m2 = path.mapping(i);
            if (!adjacent_mappings(m1, m2)) continue; // the path is completely represented here
            auto s1 = NodeSide(m1.position().node_id(), (m1.position().is_reverse() ? false : true));
            auto s2 = NodeSide(m2.position().node_id(), (m2.position().is_reverse() ? true : false));
            // check that we always have an edge between the two nodes in the correct direction
            assert(has_edge(s1, s2));
            Edge* edge = get_edge(s1, s2);
            path_edges.insert(edge);
        }
    };
    paths.for_each(lambda);
    // now determine which edges aren't used
    set<Edge*> non_path_edges;
    for_each_edge([this, &path_edges, &non_path_edges](Edge* e) {
            if (!path_edges.count(e)) {
                non_path_edges.insert(e);
            }
        });
    // and destroy them
    for (auto* e : non_path_edges) {
        destroy_edge(e);
    }

    set<id_t> non_path_nodes;
    for_each_node([this, &non_path_nodes](Node* n) {
            if (!paths.has_node_mapping(n->id())) {
                non_path_nodes.insert(n->id());
            }
        });
    for (auto id : non_path_nodes) {
        destroy_node(id);
    }

    // re-compact ids if we have made changes to the graph
    if (!non_path_nodes.empty()) {
        sort();
        compact_ids();
    }
}

set<list<Node*>> VG::simple_multinode_components(void) {
    return simple_components(2);
}

// true if the mapping completely covers the node it maps to and is a perfect match
bool VG::mapping_is_total_match(const Mapping& m) {
    return mapping_is_simple_match(m)
        && mapping_from_length(m) == get_node(m.position().node_id())->sequence().size();
}

bool VG::nodes_are_perfect_path_neighbors(id_t id1, id_t id2) {
    // it is not possible for the nodes to be perfect neighbors if
    // they do not have exactly the same counts of paths
    if (paths.of_node(id1) != paths.of_node(id2)) return false;
    // now we know that the paths are identical in count and name between the two nodes

    // get the mappings for each node
    auto& m1 = paths.get_node_mapping(id1);
    auto& m2 = paths.get_node_mapping(id2);

    // verify that they are all perfect matches
    for (auto& p : m1) {
        for (auto* m : p.second) {
            if (!mapping_is_total_match(*m)) return false;
        }
    }
    for (auto& p : m2) {
        for (auto* m : p.second) {
            if (!mapping_is_total_match(*m)) return false;
        }
    }

    // it is still possible that we have the same path annotations
    // but the components of the paths we have are not contiguous across these nodes
    // to verify, we check that each mapping on the first immediately proceeds one on the second

    // order the mappings by rank so we can quickly check if everything is adjacent
    map<string, map<int, Mapping*>> r1, r2;
    for (auto& p : m1) {
        auto& name = p.first;
        auto& mp1 = p.second;
        auto& mp2 = m2[name];
        for (auto* m : mp1) r1[name][m->rank()] = m;
        for (auto* m : mp2) r2[name][m->rank()] = m;
    }
    // verify adjacency
    for (auto& p : r1) {
        auto& name = p.first;
        auto& ranked1 = p.second;
        map<int, Mapping*>& ranked2 = r2[name];
        for (auto& r : ranked1) {
            auto rank = r.first;
            auto& m = *r.second;
            auto f = ranked2.find(rank+(!m.position().is_reverse()? 1 : -1));
            if (f == ranked2.end()) return false;
            if (f->second->position().is_reverse() != m.position().is_reverse()) return false;
            ranked2.erase(f); // remove so we can verify that we have fully matched
        }
    }
    // verify that we fully matched the second node
    for (auto& p : r2) {
        if (!p.second.empty()) return false;
    }

    // we've passed all checks, so we have a node pair with mergable paths
    return true;
}

// the set of components that could be merged into single nodes without
// changing the path space of the graph
// respects stored paths
set<list<Node*>> VG::simple_components(int min_size) {

    // go around and establish groupings
    set<Node*> seen;
    set<list<Node*>> components;
    for_each_node([this, min_size, &components, &seen](Node* n) {
            if (seen.count(n)) return;
            seen.insert(n);
            // go left and right through each as far as we have only single edges connecting us
            // to nodes that have only single edges coming in or out
            // and these edges are "normal" in that they go from the tail to the head
            list<Node*> c;
            // go left
            {
                Node* l = n;
                auto sides = sides_to(NodeSide(l->id(), false));
                while (sides.size() == 1
                       && start_degree(l) == 1
                       && end_degree(get_node(sides.begin()->node)) == 1
                       && sides.begin()->is_end) {
                    id_t last_id = l->id();
                    l = get_node(sides.begin()->node);
                    seen.insert(l);
                    // avoid merging if it breaks stored paths
                    if (!nodes_are_perfect_path_neighbors(l->id(), last_id)) break;
                    sides = sides_to(NodeSide(l->id(), false));
                    c.push_front(l);
                }
            }
            // add the node (in the middle)
            c.push_back(n);
            // go right
            {
                Node* r = n;
                auto sides = sides_from(NodeSide(r->id(), true));
                while (sides.size() == 1
                       && end_degree(r) == 1
                       && start_degree(get_node(sides.begin()->node)) == 1
                       && !sides.begin()->is_end) {
                    id_t last_id = r->id();
                    seen.insert(r);
                    r = get_node(sides.begin()->node);
                    // avoid merging if it breaks stored paths
                    if (!nodes_are_perfect_path_neighbors(last_id, r->id())) break;
                    sides = sides_from(NodeSide(r->id(), true));
                    c.push_back(r);
                }
            }
            if (c.size() >= min_size) {
                components.insert(c);
            }
        });
    /*
    cerr << "components " << endl;
    for (auto& c : components) {
        for (auto x : c) {
            cerr << x->id() << " ";
        }
        cerr << endl;
    }
    */
    return components;
}

// merges right, so we take the rightmost rank as the new rank
map<string, map<int, Mapping>>
    VG::merge_mapping_groups(map<string, map<int, Mapping>>& r1,
                             map<string, map<int, Mapping>>& r2) {
    map<string, map<int, Mapping>> new_mappings;
    /*
    cerr << "merging mapping groups" << endl;
    cerr << "r1" << endl;
    for (auto& p : r1) {
        auto& name = p.first;
        auto& ranked1 = p.second;
        for (auto& r : ranked1) {
            cerr << pb2json(r.second) << endl;
        }
    }
    cerr << "r2" << endl;
    for (auto& p : r2) {
        auto& name = p.first;
        auto& ranked1 = p.second;
        for (auto& r : ranked1) {
            cerr << pb2json(r.second) << endl;
        }
    }
    cerr << "------------------" << endl;
    */
    // collect new mappings
    for (auto& p : r1) {
        auto& name = p.first;
        auto& ranked1 = p.second;
        map<int, Mapping>& ranked2 = r2[name];
        for (auto& r : ranked1) {
            auto rank = r.first;
            auto& m = r.second;
            auto f = ranked2.find(rank+(!m.position().is_reverse()? 1 : -1));
            //cerr << "seeking " << rank+(!m.position().is_reverse()? 1 : -1) << endl;
            assert(f != ranked2.end());
            auto& o = f->second;
            assert(m.position().is_reverse() == o.position().is_reverse());
            // make the new mapping for this pair of nodes
            Mapping n;
            if (!m.position().is_reverse()) {
                // in the forward orientation, we merge from left to right
                // and keep the right's rank
                n = merge_mappings(m, o);
                n.set_rank(o.rank());
            } else {
                // in the reverse orientation, we merge from left to right
                // but we keep the lower rank
                n = merge_mappings(o, m);
                n.set_rank(o.rank());
            }
            new_mappings[name][n.rank()] = n;
            ranked2.erase(f); // remove so we can verify that we have fully matched
        }
    }
    return new_mappings;
}

map<string, vector<Mapping>>
    VG::merged_mappings_for_nodes(const list<Node*>& nodes) {

    // determine the common paths that will apply to the new node
    // to do the ptahs right, we can only combine nodes if they also share all of their paths
    // and equal numbers of traversals
    set<map<string,int>> path_groups;
    for (auto n : nodes) {
        path_groups.insert(paths.of_node(n->id()));
    }

    if (path_groups.size() != 1) {
        cerr << "[VG::merge_nodes] error: cannot merge nodes with differing paths" << endl;
        exit(1); // we should be raising an error
    }

    auto ns = nodes; // to modify destructively
    auto np = nodes.front();
    ns.pop_front();
    // store the first base
    // we will use this to drive the merge
    auto base = paths.get_node_mapping_copies_by_rank(np->id());

    while (!ns.empty()) {
        // merge
        auto op = ns.front();
        ns.pop_front();
        // if this is our first batch, just keep them
        auto next = paths.get_node_mapping_copies_by_rank(op->id());
        // then merge the next in
        base = merge_mapping_groups(base, next);
    }

    // stores a merged mapping for each path traversal through the nodes we are merging
    map<string, vector<Mapping>> new_mappings;
    for (auto& p : base) {
        auto& name = p.first;
        for (auto& m : p.second) {
            new_mappings[name].push_back(m.second);
        }
    }

    return new_mappings;
}

void VG::merge_nodes(const list<Node*>& nodes) {

    // make the new mappings for the node
    map<string, vector<Mapping>> new_mappings = merged_mappings_for_nodes(nodes);

    // make a new node that concatenates the labels in the order they occur in the graph
    string seq;
    for (auto n : nodes) {
        seq += n->sequence();
    }
    auto node = create_node(seq);

    // remove the old mappings
    for (auto n : nodes) {
        set<Mapping*> to_remove;
        for (auto p : paths.get_node_mapping(n)) {
            for (auto* m : p.second) {
                to_remove.insert(m);
            }
        }
        for (auto m : to_remove) {
            paths.remove_mapping(m);
        }
    }

    // change the position of the new mappings to point to the new node
    // and store them in the path
    for (map<string, vector<Mapping>>::iterator nm = new_mappings.begin(); nm != new_mappings.end(); ++nm) {
        vector<Mapping>& ms = nm->second;
        for (vector<Mapping>::iterator m = ms.begin(); m != ms.end(); ++m) {
            m->mutable_position()->set_node_id(node->id());
            m->mutable_position()->set_offset(0); // uhhh
            if (m->position().is_reverse()) {
                paths.prepend_mapping(nm->first, *m);
            } else {
                paths.append_mapping(nm->first, *m);
            }
        }
    }

    // connect this node to the left and right connections of the set

    // do the left connections
    auto old_start = NodeSide(nodes.front()->id(), false);
    auto new_start = NodeSide(node->id(), false);
    // forward
    for (auto side : sides_to(old_start)) {
        create_edge(side, new_start);
    }
    // reverse
    for (auto side : sides_from(old_start)) {
        create_edge(new_start, side);
    }

    // do the right connections
    auto old_end = NodeSide(nodes.back()->id(), true);
    auto new_end = NodeSide(node->id(), true);
    // forward
    for (auto side : sides_from(old_end)) {
        create_edge(new_end, side);
    }
    // reverse
    for (auto side : sides_to(old_end)) {
        create_edge(side, new_end);
    }

    // remove the old nodes
    for (auto n : nodes) {
        destroy_node(n);
    }
}

id_t VG::total_length_of_nodes(void) {
    id_t length = 0;
    for (id_t i = 0; i < graph.node_size(); ++i) {
        Node* n = graph.mutable_node(i);
        length += n->sequence().size();
    }
    return length;
}

void VG::build_node_indexes(void) {
    for (id_t i = 0; i < graph.node_size(); ++i) {
        Node* n = graph.mutable_node(i);
        node_index[n] = i;
        node_by_id[n->id()] = n;
    }
}

void VG::build_edge_indexes(void) {
    for (id_t i = 0; i < graph.edge_size(); ++i) {
        Edge* e = graph.mutable_edge(i);
        edge_index[e] = i;
        set_edge(e);
    }
}

void VG::build_indexes(void) {
    build_node_indexes();
    build_edge_indexes();
}

void VG::clear_node_indexes(void) {
    node_index.clear();
    node_by_id.clear();
}

void VG::clear_node_indexes_no_resize(void) {
#ifdef USE_DENSE_HASH
    node_index.clear_no_resize();
    node_by_id.clear_no_resize();
#else
    clear_node_indexes();
#endif
}

void VG::clear_edge_indexes(void) {
    edge_by_sides.clear();
    edge_index.clear();
    edges_on_start.clear();
    edges_on_end.clear();
}

void VG::clear_edge_indexes_no_resize(void) {
#ifdef USE_DENSE_HASH
    edge_by_sides.clear_no_resize();
    edge_index.clear_no_resize();
    edges_on_start.clear_no_resize();
    edges_on_end.clear_no_resize();
#else
    clear_edge_indexes();
#endif
}

void VG::clear_indexes(void) {
    clear_node_indexes();
    clear_edge_indexes();
}

void VG::clear_indexes_no_resize(void) {
#ifdef USE_DENSE_HASH
    clear_node_indexes_no_resize();
    clear_edge_indexes_no_resize();
#else
    clear_indexes();
#endif
}

void VG::resize_indexes(void) {
    node_index.resize(graph.node_size());
    node_by_id.resize(graph.node_size());
    edge_by_sides.resize(graph.edge_size());
    edge_index.resize(graph.edge_size());
    edges_on_start.resize(graph.edge_size());
    edges_on_end.resize(graph.edge_size());
}

void VG::rebuild_indexes(void) {
    clear_indexes_no_resize();
    build_indexes();
    paths.rebuild_node_mapping();
}

void VG::rebuild_edge_indexes(void) {
    clear_edge_indexes_no_resize();
    build_edge_indexes();
}

bool VG::empty(void) {
    return graph.node_size() == 0 && graph.edge_size() == 0;
}

bool VG::has_node(Node* node) {
    return node && has_node(node->id());
}

bool VG::has_node(Node& node) {
    return has_node(node.id());
}

bool VG::has_node(id_t id) {
    return node_by_id.find(id) != node_by_id.end();
}

bool VG::has_edge(Edge* edge) {
    return edge && has_edge(*edge);
}

bool VG::has_edge(Edge& edge) {
    return edge_by_sides.find(NodeSide::pair_from_edge(edge)) != edge_by_sides.end();
}

bool VG::has_edge(const NodeSide& side1, const NodeSide& side2) {
    return edge_by_sides.find(minmax(side1, side2)) != edge_by_sides.end();
}

bool VG::has_edge(const pair<NodeSide, NodeSide>& sides) {
    return has_edge(sides.first, sides.second);
}

// remove duplicated nodes and edges that would occur if we merged the graphs
void VG::remove_duplicated_in(VG& g) {
    vector<Node*> nodes_to_destroy;
    for (id_t i = 0; i < graph.node_size(); ++i) {
        Node* n = graph.mutable_node(i);
        if (g.has_node(n)) {
            nodes_to_destroy.push_back(n);
        }
    }
    vector<Edge*> edges_to_destroy;
    for (id_t i = 0; i < graph.edge_size(); ++i) {
        Edge* e = graph.mutable_edge(i);
        if (g.has_edge(e)) {
            edges_to_destroy.push_back(e);
        }
    }
    for (vector<Node*>::iterator n = nodes_to_destroy.begin();
         n != nodes_to_destroy.end(); ++n) {
        g.destroy_node(g.get_node((*n)->id()));
    }
    for (vector<Edge*>::iterator e = edges_to_destroy.begin();
         e != edges_to_destroy.end(); ++e) {
        // Find and destroy the edge that does the same thing in g.
        g.destroy_edge(g.get_edge(NodeSide::pair_from_edge(*e)));
    }
}

void VG::merge_union(VG& g) {
    // remove duplicates, then merge
    remove_duplicated_in(g);
    if (g.graph.node_size() > 0) {
        merge(g.graph);
    }
}

void VG::merge(VG& g) {
    merge(g.graph);
}

// this merges without any validity checks
// this could be rather expensive if the graphs to merge are largely overlapping
void VG::merge(Graph& g) {
    graph.mutable_node()->MergeFrom(g.node());
    graph.mutable_edge()->MergeFrom(g.edge());
    rebuild_indexes();
}

// iterates over nodes and edges, adding them in when they don't already exist
void VG::extend(VG& g, bool warn_on_duplicates) {
    for (id_t i = 0; i < g.graph.node_size(); ++i) {
        Node* n = g.graph.mutable_node(i);
        if(n->id() == 0) {
            cerr << "[vg] warning: node ID 0 is not allowed. Skipping." << endl;
        } else if (!has_node(n)) {
            add_node(*n);
        } else if(warn_on_duplicates) {
            cerr << "[vg] warning: node ID " << n->id() << " appears multiple times. Skipping." << endl;
        }
    }
    for (id_t i = 0; i < g.graph.edge_size(); ++i) {
        Edge* e = g.graph.mutable_edge(i);
        if (!has_edge(e)) {
            add_edge(*e);
        } else if(warn_on_duplicates) {
            cerr << "[vg] warning: edge " << e->from() << (e->from_start() ? " start" : " end") << " <-> "
                 << e->to() << (e->to_end() ? " end" : " start") << " appears multiple times. Skipping." << endl;
        }
    }
    // todo breaks on cycles!
    paths.append(g.paths);
}

// TODO: unify with above. The only difference is what's done with the paths.
void VG::extend(Graph& graph, bool warn_on_duplicates) {
    for (id_t i = 0; i < graph.node_size(); ++i) {
        Node* n = graph.mutable_node(i);
        if(n->id() == 0) {
            cerr << "[vg] warning: node ID 0 is not allowed. Skipping." << endl;
        } else if (!has_node(n)) {
            add_node(*n);
        } else if(warn_on_duplicates) {
            cerr << "[vg] warning: node ID " << n->id() << " appears multiple times. Skipping." << endl;
        }
    }
    for (id_t i = 0; i < graph.edge_size(); ++i) {
        Edge* e = graph.mutable_edge(i);
        if (!has_edge(e)) {
            add_edge(*e);
        } else if(warn_on_duplicates) {
            cerr << "[vg] warning: edge " << e->from() << (e->from_start() ? " start" : " end") << " <-> "
                 << e->to() << (e->to_end() ? " end" : " start") << " appears multiple times. Skipping." << endl;
        }
    }
    paths.append(graph);
}

// extend this graph by g, connecting the tails of this graph to the heads of the other
// the ids of the second graph are modified for compact representation
void VG::append(VG& g) {

    // compact and increment the ids of g out of range of this graph
    //g.compact_ids();

    // assume we've already compacted the other, or that id compaction doesn't matter
    // just get out of the way
    g.increment_node_ids(max_node_id());

    // get the heads of the other graph, now that we've compacted the ids
    vector<Node*> heads = g.head_nodes();
    // The heads are guaranteed to be forward-oriented.
    vector<id_t> heads_ids;
    for (Node* n : heads) {
        heads_ids.push_back(n->id());
    }

    // get the current tails of this graph
    vector<Node*> tails = tail_nodes();
    // The tails are also guaranteed to be forward-oriented.
    vector<id_t> tails_ids;
    for (Node* n : tails) {
        tails_ids.push_back(n->id());
    }

    // add in the other graph
    // note that we don't use merge_union because we are ensured non-overlapping ids
    merge(g);

    /*
    cerr << "this graph size " << node_count() << " nodes " << edge_count() << " edges" << endl;
    cerr << "in append with " << heads.size() << " heads and " << tails.size() << " tails" << endl;
    */

    // now join the tails to heads
    for (id_t& tail : tails_ids) {
        for (id_t& head : heads_ids) {
            // Connect the tail to the head with a left to right edge.
            create_edge(tail, head);
        }
    }

    // wipe the ranks of the mappings, as these are destroyed in append
    // NB: append assumes that we are concatenating paths
    paths.clear_mapping_ranks();
    g.paths.clear_mapping_ranks();

    // and join paths that are embedded in the graph, where path names are the same
    paths.append(g.paths);
}

void VG::combine(VG& g) {
    // compact and increment the ids of g out of range of this graph
    //g.compact_ids();
    g.increment_node_ids(max_node_id());
    // now add it into the current graph, without connecting any nodes
    extend(g);
}

void VG::include(const Path& path) {
    for (size_t i = 0; i < path.mapping_size(); ++i) {
        if (!mapping_is_simple_match(path.mapping(i))) {
            cerr << "mapping " << pb2json(path.mapping(i)) << " cannot be included in the graph because it is not a simple match" << endl;
            //exit(1);
        }
    }
    paths.extend(path);
}

id_t VG::max_node_id(void) {
    id_t max_id = 0;
    for (int i = 0; i < graph.node_size(); ++i) {
        Node* n = graph.mutable_node(i);
        if (n->id() > max_id) {
            max_id = n->id();
        }
    }
    return max_id;
}

id_t VG::min_node_id(void) {
    id_t min_id = max_node_id();
    for (int i = 0; i < graph.node_size(); ++i) {
        Node* n = graph.mutable_node(i);
        if (n->id() < min_id) {
            min_id = n->id();
        }
    }
    return min_id;
}

void VG::compact_ids(void) {
    hash_map<id_t, id_t> new_id;
    id_t id = 1; // start at 1
    for_each_node([&id, &new_id](Node* n) {
            new_id[n->id()] = id++; });
//#pragma omp parallel for
    for_each_node([&new_id](Node* n) {
            n->set_id(new_id[n->id()]); });
//#pragma omp parallel for
    for_each_edge([&new_id](Edge* e) {
            e->set_from(new_id[e->from()]);
            e->set_to(new_id[e->to()]); });
    paths.swap_node_ids(new_id);
    rebuild_indexes();
}

void VG::increment_node_ids(id_t increment) {
    for_each_node_parallel([increment](Node* n) {
            n->set_id(n->id()+increment);
        });
    for_each_edge_parallel([increment](Edge* e) {
            e->set_from(e->from()+increment);
            e->set_to(e->to()+increment);
        });
    rebuild_indexes();
    paths.increment_node_ids(increment);
}

void VG::decrement_node_ids(id_t decrement) {
    increment_node_ids(-decrement);
}

void VG::swap_node_id(id_t node_id, id_t new_id) {
    swap_node_id(node_by_id[node_id], new_id);
}

void VG::swap_node_id(Node* node, id_t new_id) {

    int edge_n = edge_count();
    id_t old_id = node->id();
    node->set_id(new_id);
    node_by_id.erase(old_id);

    // we check if the old node exists, and bail out if we're not doing what we expect
    assert(node_by_id.find(new_id) == node_by_id.end());

    // otherwise move to a new id
    node_by_id[new_id] = node;

    // These are sets, so if we try to destroy and recreate the same edge from
    // both ends (i.e. if they both go to this node) we will only do it once.
    set<pair<NodeSide, NodeSide>> edges_to_destroy;
    set<pair<NodeSide, NodeSide>> edges_to_create;

    // Define a function that we will run on every edge this node is involved in
    auto fix_edge = [&](Edge* edge) {

        // Destroy that edge
        edges_to_destroy.emplace(NodeSide(edge->from(), !edge->from_start()), NodeSide(edge->to(), edge->to_end()));

        // Make a new edge with our new ID as from or to (or both), depending on which it was before.
        // TODO: Is there a cleaner way to do this?
        if(edge->from() == old_id) {
            if(edge->to() == old_id) {
                edges_to_create.emplace(NodeSide(new_id, !edge->from_start()), NodeSide(new_id, edge->to_end()));
            } else {
                edges_to_create.emplace(NodeSide(new_id, !edge->from_start()), NodeSide(edge->to(), edge->to_end()));
            }
        } else {
            edges_to_create.emplace(NodeSide(edge->from(), !edge->from_start()), NodeSide(new_id, edge->to_end()));
        }

    };

    for(pair<id_t, bool>& other : edges_start(old_id)) {
        // Get the actual Edge
        // We're at a start, so we go to the end of the other node normally, and the start if the other node is backward
        Edge* edge = edge_by_sides[minmax(NodeSide(old_id, false), NodeSide(other.first, !other.second))];

        // Plan to fix up its IDs.
        fix_edge(edge);
    }

    for(pair<id_t, bool>& other : edges_end(old_id)) {
        // Get the actual Edge
        // We're at an end, so we go to the start of the other node normally, and the end if the other node is backward
        Edge* edge = edge_by_sides[minmax(NodeSide(old_id, true), NodeSide(other.first, other.second))];

        // Plan to fix up its IDs.
        fix_edge(edge);
    }

    assert(edges_to_destroy.size() == edges_to_create.size());

    for (auto& e : edges_to_destroy) {
        // Destroy the edge (only one can exist between any two nodes)
        destroy_edge(e.first, e.second);
    }

    for (auto& e : edges_to_create) {
        // Make an edge with the appropriate start and end flags
        create_edge(e.first, e.second);
    }

    assert(edge_n == edge_count());

    // we maintain a valid graph
    // this an expensive check but should work (for testing only)
    //assert(is_valid());

}

// construct from VCF records
// --------------------------
// algorithm
// maintain a core reference path upon which we add new variants as they come
// addition procedure is the following
// find reference node overlapping our start position
// if it is already the end of a node, add the new node
// if it is not the end of a node, break it, insert edges from old->new
// go to end position of alt allele (could be the same position)
// if it already has a break, just point to the next node in line
// if it is not broken, break it and point to the next node
// add new node for alt alleles, connect to start and end node in reference path
// store the ref mapping as a property of the edges and nodes (this allows deletion edges and insertion subpaths)
//

void VG::vcf_records_to_alleles(vector<vcflib::Variant>& records,
                                map<long, set<vcflib::VariantAllele> >& altp,
                                int start_pos,
                                int stop_pos,
                                int max_node_size,
                                bool flat_input_vcf) {

    create_progress("parsing variants", records.size());

    for (int i = 0; i < records.size(); ++i) {
        vcflib::Variant& var = records.at(i);
        // decompose to alts
        map<string, vector<vcflib::VariantAllele> > alternates
            = (flat_input_vcf ? var.flatAlternates() : var.parsedAlternates());
        for (auto& alleles : alternates) {
            for (auto& allele : alleles.second) {
                 altp[allele.position].insert(allele);
                 if (i % 10000 == 0) {
                     update_progress(altp.size());
                 }
             }
         }
     }
     destroy_progress();
 }

 void VG::slice_alleles(map<long, set<vcflib::VariantAllele> >& altp,
                        int start_pos,
                        int stop_pos,
                        int max_node_size) {

     auto enforce_node_size_limit =
         [this, max_node_size, &altp]
         (int curr_pos, int& last_pos) {
         int last_ref_size = curr_pos - last_pos;
         update_progress(last_pos);
         if (max_node_size && last_ref_size > max_node_size) {
             int div = 2;
             while (last_ref_size/div > max_node_size) {
                 ++div;
             }
             int segment_size = last_ref_size/div;
             int i = 0;
             while (last_pos + i < curr_pos) {
                 altp[last_pos+i];  // empty cut
                 i += segment_size;
                 update_progress(last_pos + i);
             }
         }
     };

     if (max_node_size > 0) {
         create_progress("enforcing node size limit ", (altp.empty()? 0 : altp.rbegin()->first));
         // break apart big nodes
         int last_pos = start_pos;
         for (auto& position : altp) {
             auto& alleles = position.second;
             enforce_node_size_limit(position.first, last_pos);
             for (auto& allele : alleles) {
                 // cut the last reference sequence into bite-sized pieces
                 last_pos = max(position.first + allele.ref.size(), (long unsigned int) last_pos);
            }
        }
        enforce_node_size_limit(stop_pos, last_pos);
        destroy_progress();
    }

}

void VG::dice_nodes(int max_node_size) {
    // We're going to chop up everything, so clear out the path ranks.
    paths.clear_mapping_ranks();

    if (max_node_size) {
        vector<Node*> nodes; nodes.reserve(size());
        for_each_node(
            [this, &nodes](Node* n) {
                nodes.push_back(n);
            });
        auto lambda =
            [this, max_node_size](Node* n) {
            int node_size = n->sequence().size();
            if (node_size > max_node_size) {
                Node* l = NULL;
                Node* r = NULL;
                int div = 2;
                while (node_size/div > max_node_size) {
                    ++div;
                }
                int segment_size = node_size/div;
                int i = 0;
                while (n->sequence().size() > segment_size) {
                    // For each division between the div new pieces,
                    // break off a piece of the determined size at the left
                    // TODO: for very large nodes, this is n * (n/max_node_size) = O(n^2).
                    // We could do n log n if we split nodes in their middles.
                    divide_node(n, segment_size, l, r);
                    // Keep dividing the right node
                    n = r;
                }
            }
        };
        for (int i = 0; i < nodes.size(); ++i) {
            lambda(nodes[i]);
        }
    }

    // Set the ranks again
    paths.rebuild_mapping_aux();
    paths.compact_ranks();
}

void VG::from_alleles(const map<long, set<vcflib::VariantAllele> >& altp,
                      string& seq,
                      string& name) {

    //init();
    this->name = name;

    int tid = omp_get_thread_num();
#ifdef debug
#pragma omp critical (cerr)
    {
        cerr << tid << ": in from_alleles" << endl;
        cerr << tid << ": with " << altp.size() << " vars" << endl;
        cerr << tid << ": and " << seq.size() << "bp" << endl;
        cerr << seq << endl;
    }
#endif


    // maintains the path of the seq in the graph
    map<long, id_t> seq_node_ids;
    // track the last nodes so that we can connect everything
    // completely when variants occur in succession
    map<long, set<Node*> > nodes_by_end_position;
    map<long, set<Node*> > nodes_by_start_position;


    Node* seq_node = create_node(seq);
    seq_node_ids[0] = seq_node->id();

    for (auto& va : altp) {

        const set<vcflib::VariantAllele>& alleles = va.second;

        // if alleles are empty, we just cut at this point
        if (alleles.empty()) {
            Node* l = NULL; Node* r = NULL;
            divide_path(seq_node_ids, va.first, l, r);
        }

        for (auto allele : alleles) {

            // skip ref-matching alleles; these are not informative
            if (allele.ref == allele.alt) {
                continue;
            }

#ifdef debug
#pragma omp critical (cerr)
            cerr << tid << ": " << allele << endl;
#endif

            // 0/1 based conversion happens in offset
            long allele_start_pos = allele.position;
            long allele_end_pos = allele_start_pos + allele.ref.size();
            // for ordering, set insertion start position at +1
            // otherwise insertions at the same position will loop infinitely
            //if (allele_start_pos == allele_end_pos) allele_end_pos++;

            if (allele_start_pos == 0) {
                // ensures that we can handle variation at first position
                // (important when aligning)
                Node* root = create_node("");
                seq_node_ids[-1] = root->id();
                nodes_by_start_position[-1].insert(root);
                nodes_by_end_position[0].insert(root);
            }

            Node* left_seq_node = NULL;
            Node* middle_seq_node = NULL;
            Node* right_seq_node = NULL;

            // make one cut at the ref-path relative start of the allele
            divide_path(seq_node_ids,
                        allele_start_pos,
                        left_seq_node,
                        right_seq_node);

            // if the ref portion of the allele is not empty, then we need to make another cut
            if (!allele.ref.empty()) {
                divide_path(seq_node_ids,
                            allele_end_pos,
                            middle_seq_node,
                            right_seq_node);
            }

            Node* alt_node = NULL;
            // create a new alt node and connect the pieces from before
            if (!allele.alt.empty() && !allele.ref.empty()) {
                //cerr << "both alt and ref have sequence" << endl;

                alt_node = create_node(allele.alt);
                create_edge(left_seq_node, alt_node);
                create_edge(alt_node, right_seq_node);

                nodes_by_end_position[allele_end_pos].insert(alt_node);
                nodes_by_end_position[allele_end_pos].insert(middle_seq_node);
                //nodes_by_end_position[allele_start_pos].insert(left_seq_node);
                nodes_by_start_position[allele_start_pos].insert(alt_node);
                nodes_by_start_position[allele_start_pos].insert(middle_seq_node);

            } else if (!allele.alt.empty()) { // insertion

                alt_node = create_node(allele.alt);
                create_edge(left_seq_node, alt_node);
                create_edge(alt_node, right_seq_node);
                nodes_by_end_position[allele_end_pos].insert(alt_node);
                nodes_by_end_position[allele_end_pos].insert(left_seq_node);
                nodes_by_start_position[allele_start_pos].insert(alt_node);

            } else {// otherwise, we have a deletion

                create_edge(left_seq_node, right_seq_node);
                nodes_by_end_position[allele_end_pos].insert(left_seq_node);
                nodes_by_start_position[allele_start_pos].insert(left_seq_node);

            }

#ifdef debug
#pragma omp critical (cerr)
            {
                if (left_seq_node) cerr << tid << ": left_ref " << left_seq_node->id()
                                        << " " << left_seq_node->sequence() << endl;
                if (middle_seq_node) cerr << tid << ": middle_ref " << middle_seq_node->id()
                                          << " " << middle_seq_node->sequence() << endl;
                if (alt_node) cerr << tid << ": alt_node " << alt_node->id()
                                   << " " << alt_node->sequence() << endl;
                if (right_seq_node) cerr << tid << ": right_ref " << right_seq_node->id()
                                         << " " << right_seq_node->sequence() << endl;
            }
#endif

            if (allele_end_pos == seq.size()) {
                // ensures that we can handle variation at last position (important when aligning)
                Node* end = create_node("");
                seq_node_ids[allele_end_pos] = end->id();
                // for consistency, this should be handled below in the start/end connections
                if (alt_node) {
                    create_edge(alt_node, end);
                }
                if (middle_seq_node) {
                    create_edge(middle_seq_node, end);
                }
            }

            //print_edges();
            /*
            if (!is_valid()) {
                cerr << "graph is invalid after variant " << *a << endl;
                std::ofstream out("fail.vg");
                serialize_to_ostream(out);
                out.close();
                exit(1);
            }
            */

        }

        map<long, set<Node*> >::iterator ep
            = nodes_by_end_position.find(va.first);
        map<long, set<Node*> >::iterator sp
            = nodes_by_start_position.find(va.first);
        if (ep != nodes_by_end_position.end()
            && sp != nodes_by_start_position.end()) {
            set<Node*>& previous_nodes = ep->second;
            set<Node*>& current_nodes = sp->second;
            for (set<Node*>::iterator n = previous_nodes.begin();
                 n != previous_nodes.end(); ++n) {
                for (set<Node*>::iterator m = current_nodes.begin();
                     m != current_nodes.end(); ++m) {
                    if (node_index.find(*n) != node_index.end()
                        && node_index.find(*m) != node_index.end()
                        && !(previous_nodes.count(*n) && current_nodes.count(*n)
                             && previous_nodes.count(*m) && current_nodes.count(*m))
                        ) {
                        /*
                        cerr << "connecting previous "
                             << (*n)->id() << " @end=" << ep->first << " to current "
                             << (*m)->id() << " @start=" << sp->first << endl;
                        */
                        create_edge(*n, *m);
                    }
                }
            }
        }

        // clean up previous
        while (!nodes_by_end_position.empty() && nodes_by_end_position.begin()->first < va.first) {
            nodes_by_end_position.erase(nodes_by_end_position.begin()->first);
        }

        while (!nodes_by_start_position.empty() && nodes_by_start_position.begin()->first < va.first) {
            nodes_by_start_position.erase(nodes_by_start_position.begin()->first);
        }

    }

    // serialize path
    for (auto& p : seq_node_ids) {
        paths.append_mapping(name, p.second);
    }

    sort();
    compact_ids();

}

void VG::from_gfa(istream& in, bool showp) {
    // c++... split...
    // for line in stdin
    string line;
    auto too_many_fields = [&line]() {
        cerr << "[vg] error: too many fields in line " << endl << line << endl;
        exit(1);
    };

    id_t id1, id2;
    size_t rank;
    string seq;
    char side1, side2;
    string cigar;
    string path_name;
    bool is_reverse = false;
    while(std::getline(in, line)) {
        stringstream ss(line);
        string item;
        int field = 0;
        char type = '\0';
        while(std::getline(ss, item, '\t')) {
            switch (field++) {
            case 0:
                type = item[0];
                switch (type) {
                case 'L': break;
                case 'S': break;
                case 'H': break;
                case 'P': break;
                default:
                    cerr << "[vg] error: unrecognized field type " << type << endl;
                    exit(1);
                    break;
                }
                break;
            case 1: id1 = atol(item.c_str()); break;
            case 2: {
                switch (type) {
                case 'S': seq = item; break;
                case 'L': side1 = item[0]; break;
                case 'P': path_name = item; break;
                default: break;
                }
            } break;
            case 3:
                switch (type) {
                case 'L': id2 = atol(item.c_str()); break;
                case 'S': too_many_fields(); break;
                case 'P': rank = atol(item.c_str());
                default: break;
                }
                break;
            case 4:
                switch (type) {
                case 'L': side2 = item[0]; break;
                case 'S': too_many_fields(); break;
                case 'P': is_reverse = (item == "+" ? false : true); break;
                default: break;
                }
                break;
            case 5:
                switch (type) {
                case 'L': cigar = item; break;
                case 'S': too_many_fields(); break;
                case 'P': cigar = item; break;
                default: break;
                }
                break;
            default:
                too_many_fields();
                break;
            }
        }

        // now that we've parsed, add to the graph
        if (type == 'S') {
            Node node;
            node.set_sequence(seq);
            node.set_id(id1);
            add_node(node);
        } else if (type == 'L') {
            Edge edge;
            edge.set_from(id1);
            edge.set_to(id2);
            if (side1 == '-') edge.set_from_start(true);
            if (side2 == '-') edge.set_to_end(true);
            add_edge(edge);
        } else if (type == 'P') {
            paths.append_mapping(path_name, id1, rank, is_reverse);
        }
    }
}

void VG::print_edges(void) {
    for (int i = 0; i < graph.edge_size(); ++i) {
        Edge* e = graph.mutable_edge(i);
        id_t f = e->from();
        id_t t = e->to();
        cerr << f << "->" << t << " ";
    }
    cerr << endl;
}

void VG::create_progress(const string& message, long count) {
    if (show_progress) {
        progress_message = message;
        create_progress(count);
    }
}

void VG::create_progress(long count) {
    if (show_progress) {
        progress_message.resize(30, ' ');
        progress_count = count;
        last_progress = 0;
        progress = new ProgressBar(progress_count, progress_message.c_str());
        progress->Progressed(0);
    }
}

void VG::update_progress(long i) {
    if (show_progress && progress) {
        if (i <= progress_count
            && (long double) (i - last_progress) / (long double) progress_count >= 0.001
            || i == progress_count) {
#pragma omp critical (progress)
            {
                progress->Progressed(i);
                last_progress = i;
            }
        }
    }
}

void VG::destroy_progress(void) {
    if (show_progress && progress) {
        update_progress(progress_count);
        cerr << endl;
        progress_message = "";
        progress_count = 0;
        delete progress;
        progress = NULL;
    }
}

VG::VG(vcflib::VariantCallFile& variantCallFile,
       FastaReference& reference,
       string& target_region,
       bool target_is_chrom,
       int vars_per_region,
       int max_node_size,
       bool flat_input_vcf,
       bool showprog) {

    init();

    omp_set_dynamic(1); // use dynamic scheduling

    show_progress = showprog;

    map<string, VG*> refseq_graph;

    vector<string> targets;
    if (!target_region.empty()) {
        targets.push_back(target_region);
    } else {
        for (vector<string>::iterator r = reference.index->sequenceNames.begin();
             r != reference.index->sequenceNames.end(); ++r) {
            targets.push_back(*r);
        }
    }

    // to scale up, we have to avoid big string memcpys
    // this could be accomplished by some deep surgery on the construction routines
    // however, that could be a silly thing to do,
    // because why break something that's conceptually clear
    // and anyway, we want to break the works into chunks
    //
    // there is a development that could be important
    // our chunk size isn't going to reach into the range where we'll have issues (>several megs)
    // so we'll run this for regions of moderate size, scaling up in the case that we run into a big deletion
    //
    //

    for (vector<string>::iterator t = targets.begin(); t != targets.end(); ++t) {

        //string& seq_name = *t;
        string seq_name;
        string target = *t;
        int start_pos = 0, stop_pos = 0;
        // nasty hack for handling single regions
        if (!target_is_chrom) {
            parse_region(target,
                         seq_name,
                         start_pos,
                         stop_pos);
            if (stop_pos > 0) {
                if (variantCallFile.is_open()) {
                    variantCallFile.setRegion(seq_name, start_pos, stop_pos);
                }
            } else {
                if (variantCallFile.is_open()) {
                    variantCallFile.setRegion(seq_name);
                }
                stop_pos = reference.sequenceLength(seq_name);
            }
        } else {
            // the user said the target is just a sequence name
            // and is unsafe to parse as it may contain ':' or '-'
            // for example "gi|568815592:29791752-29792749"
            if (variantCallFile.is_open()) {
                variantCallFile.setRegion(target);
            }
            stop_pos = reference.sequenceLength(target);
            seq_name = target;
        }
        vcflib::Variant var(variantCallFile);

        vector<vcflib::Variant>* region = NULL;

        // convert from 1-based input to 0-based internal format
        // and handle the case where we are already doing the whole chromosome
        id_t start = start_pos ? start_pos - 1 : 0;
        id_t end = start;

        create_progress("loading variants for " + target, stop_pos-start_pos);
        // get records
        vector<vcflib::Variant> records;
        int i = 0;
        while (variantCallFile.is_open() && variantCallFile.getNextVariant(var)) {
            // this ... maybe we should remove it as for when we have calls against N
            bool isDNA = allATGC(var.ref);
            for (vector<string>::iterator a = var.alt.begin(); a != var.alt.end(); ++a) {
                if (!allATGC(*a)) isDNA = false;
            }
            // only work with DNA sequences
            if (isDNA) {
                var.position -= 1; // convert to 0-based
                records.push_back(var);
            }
            if (++i % 1000 == 0) update_progress(var.position-start_pos);
        }
        destroy_progress();

        map<long,set<vcflib::VariantAllele> > alleles;
        // decompose records int alleles with offsets against our target sequence
        vcf_records_to_alleles(records, alleles, start_pos, stop_pos, max_node_size, flat_input_vcf);
        records.clear(); // clean up

        // enforce a maximum node size
        // by dividing nodes that are > than the max into the smallest number of
        // even pieces that would be smaller than the max
        slice_alleles(alleles, start_pos, stop_pos, max_node_size);

        // store our construction plans
        deque<Plan*> construction;
        // so we can check which graphs we can safely append
        set<VG*> graph_completed;
        // we add and remove from graph_completed, so track count for logging
        int graphs_completed = 0;
        int final_completed = -1; // hm
        // the construction queue
        list<VG*> graphq;
        int graphq_size = 0; // for efficiency
        // ^^^^ (we need to insert/remove things in the middle of the list,
        // but we also need to be able to quickly determine its size)
        // for tracking progress through the chromosome
        map<VG*, unsigned long> graph_end;

        create_progress("planning construction", stop_pos-start_pos);
        // break into chunks
        int chunk_start = start;
        bool invariant_graph = alleles.empty();
        while (invariant_graph || !alleles.empty()) {
            invariant_graph = false;
            auto* new_alleles = new map<long, set<vcflib::VariantAllele> >;
            // our start position is the "offset" we should subtract from the alleles
            // for correct construction
            //chunk_start = (!chunk_start ? 0 : alleles.begin()->first);
            int chunk_end = chunk_start;
            bool clean_end = true;
            for (int i = 0; (i < vars_per_region || !clean_end) && !alleles.empty(); ++i) {
                auto pos = alleles.begin()->first - chunk_start;
                chunk_end = max(chunk_end, (int)alleles.begin()->first);
                auto& pos_alleles = alleles.begin()->second;
                // apply offset when adding to the new alleles
                auto& curr_pos = (*new_alleles)[pos];
                for (auto& allele : pos_alleles) {
                    auto new_allele = allele;
                    int ref_end = new_allele.ref.size() + new_allele.position;
                    // look through the alleles to see if there is a longer chunk
                    if (ref_end > chunk_end) {
                        chunk_end = ref_end;
                    }
                    new_allele.position = pos;
                    curr_pos.insert(new_allele);
                }
                alleles.erase(alleles.begin());
                // TODO here we need to see if we are neighboring another variant
                // and if we are, keep constructing
                if (alleles.begin()->first <= chunk_end) {
                    clean_end = false;
                } else {
                    clean_end = true;
                }
            }
            // record end position, use target end in the case that we are at the end
            if (alleles.empty()) chunk_end = stop_pos;

            // we set the head graph to be this one, so we aren't obligated to copy the result into this object
            // make a construction plan
            Plan* plan = new Plan(graphq.empty() && targets.size() == 1 ? this : new VG,
                                  new_alleles,
                                  reference.getSubSequence(seq_name,
                                                           chunk_start,
                                                           chunk_end - chunk_start),
                                  seq_name);
            chunk_start = chunk_end;
#pragma omp critical (graphq)
            {
                graphq.push_back(plan->graph);
                construction.push_back(plan);
                if (show_progress) graph_end[plan->graph] = chunk_end;
                update_progress(chunk_end);
            }
        }
#ifdef debug
        cerr << omp_get_thread_num() << ": graphq size " << graphq.size() << endl;
#endif
        graphq_size = graphq.size();
        destroy_progress();

        // this system is not entirely general
        // there will be a problem when the regions of overlapping deletions become too large
        // then the inter-dependence of each region will make parallel construction in this way difficult
        // because the chunks will get too large

        // use this function to merge graphs both during and after the construction iteration
        auto merge_first_two_completed_graphs =
            [this, start_pos, &graph_completed, &graphq, &graphq_size, &graph_end, &final_completed](void) {
            // find the first two consecutive graphs which are completed
            VG* first = NULL;
            VG* second = NULL;
//#pragma omp critical (cerr)
//            cerr << omp_get_thread_num() << ": merging" << endl;
#pragma omp critical (graphq)
            {
                auto itp = graphq.begin(); // previous
                auto itn = itp; if (itp != graphq.end()) ++itn; // next
                // scan the graphq to find consecutive entries that are both completed
                while (itp != itn // there is > 1 entry
                       && itn != graphq.end() // we aren't yet at the end
                       && !(graph_completed.count(*itp) // the two we're looking at aren't completed
                            && graph_completed.count(*itn))) {
                    ++itp; ++itn;
                }

                if (itn != graphq.end()) {
                    // we have two consecutive graphs to merge!
                    first = *itp;
                    second = *itn;
                    // unset graph completed for both
                    graph_completed.erase(first);
                    graph_completed.erase(second);
                    graphq.erase(itn);
                    --graphq_size;
                }
            }

            if (first && second) {
                // combine graphs
                first->append(*second);
#pragma omp critical (graphq)
                {
                    if (final_completed != -1) update_progress(final_completed++);
                    graph_completed.insert(first);
                    graph_end.erase(second);
                }
                delete second;
            }
        };

        create_progress("constructing graph", construction.size());

        // (in parallel) construct each component of the graph
#pragma omp parallel for
        for (int i = 0; i < construction.size(); ++i) {

            int tid = omp_get_thread_num();
            Plan* plan = construction.at(i);
#ifdef debug
#pragma omp critical (cerr)
            cerr << tid << ": " << "constructing graph " << plan->graph << " over "
                 << plan->alleles->size() << " variants in " <<plan->seq.size() << "bp "
                 << plan->name << endl;
#endif

            plan->graph->from_alleles(*plan->alleles,
                                      plan->seq,
                                      plan->name);
#pragma omp critical (graphq)
            {
                update_progress(++graphs_completed);
                graph_completed.insert(plan->graph);
#ifdef debug
#pragma omp critical (cerr)
                cerr << tid << ": " << "constructed graph " << plan->graph << endl;
#endif
            }
            // clean up
            delete plan;

            // concatenate chunks of the result graph together
            merge_first_two_completed_graphs();

        }
        destroy_progress();

        // merge remaining graphs
        final_completed = 0;
        create_progress("merging remaining graphs", graphq.size());
#pragma omp parallel
        {
            bool more_to_merge = true;
            while (more_to_merge) {
                merge_first_two_completed_graphs();
                usleep(10);
#pragma omp critical (graphq)
                more_to_merge = graphq_size > 1;
            }
        }
        destroy_progress();

        // parallel end
        // finalize target

        // our target graph should be the only entry in the graphq
        assert(graphq.size() == 1);
        VG* target_graph = graphq.front();

        // store it in our results
        refseq_graph[target] = target_graph;

        create_progress("joining graphs", target_graph->size());
        // clean up "null" nodes that are used for maintaining structure between temporary subgraphs
        target_graph->remove_null_nodes_forwarding_edges();
        destroy_progress();

        // then use topological sorting and re-compression of the id space to make sure that
        create_progress("topologically sorting", target_graph->size());
        target_graph->sort();
        destroy_progress();

        create_progress("compacting ids", target_graph->size());
        // we get identical graphs no matter what the region size is
        target_graph->compact_ids();
        destroy_progress();

    }

    // hack for efficiency when constructing over a single chromosome
    if (refseq_graph.size() == 1) {
        // *this = *refseq_graph[targets.front()];
        // we have already done this because the first graph in the queue is this
    } else {
        // where we have multiple targets
        for (vector<string>::iterator t = targets.begin(); t != targets.end(); ++t) {
            // merge the variants into one graph
            VG& g = *refseq_graph[*t];
            combine(g);
        }
    }
    // rebuild the mapping ranks now that we've combined everything
    paths.clear_mapping_ranks();
    paths.rebuild_mapping_aux();
}

void VG::sort(void) {
    if (size() <= 1) return;
    // Topologically sort, which orders and orients all the nodes.
    deque<NodeTraversal> sorted_nodes;
    topological_sort(sorted_nodes);
    deque<NodeTraversal>::iterator n = sorted_nodes.begin();
    int i = 0;
    for ( ; i < graph.node_size() && n != sorted_nodes.end();
          ++i, ++n) {
        // Put the nodes in the order we got
        swap_nodes(graph.mutable_node(i), (*n).node);
    }
}

// Tarjan's strongly connected components algorithm
// transcribed from pseudocode
// https://en.wikipedia.org/wiki/Tarjan%27s_strongly_connected_components_algorithm
set<set<id_t> > VG::strongly_connected_components(void) {
    set<set<id_t> > components;
    deque<id_t> stack;
    set<id_t> on_stack;
    int64_t index = 0;
    map<id_t, int64_t> node_idx;
    map<id_t, int64_t> node_lowlink;

    //function<void(Node*)> strong_connect;
    function<void(id_t)> strong_connect = [&](id_t v) {
        node_idx[v] = index;
        node_lowlink[v] = index;
        ++index;
        stack.push_back(v);
        on_stack.insert(v);
        // Consider successors of v
        for (auto side : sides_from(v)) {
            id_t w = side.node;
            if (node_idx.find(w) == node_idx.end()) {
                // Successor w has not yet been visited; recurse on it
                strong_connect(w);
                node_lowlink[v] = min(node_lowlink[v], node_lowlink[w]);
            } else if (on_stack.count(w)) {
                // Successor w is in stack S and hence in the current SCC
                node_lowlink[v] = min(node_lowlink[v], node_idx[w]);
            }
        }
        // If v is a root node, pop the stack and generate an SCC
        if (node_lowlink[v] == node_idx[v]) {
            // start a new strongly connected component
            set<id_t> component;
            id_t w;
            do {
                // get w from the stack
                w = stack.back();
                stack.pop_back();
                on_stack.erase(w);
                // add w to current strongly connected component
                component.insert(w);
            } while (w != v);
            // output the current strongly connected component
            components.insert(component);
        }
    };

    // now run strong_connect across the graph
    for_each_node([&](Node* n) {
            id_t v = n->id();
            if (node_idx.find(v) == node_idx.end()) {
                strong_connect(v);
            }
        });

    return components;
}

set<set<id_t> > VG::multinode_strongly_connected_components(void) {
    set<set<id_t> > components;
    for (auto& c : strongly_connected_components()) {
        if (c.size() > 1) {
            components.insert(c);
        }
    }
    return components;
}

// keeping all components would be redundant, as every node is a self-component
void VG::keep_multinode_strongly_connected_components(void) {
    set<id_t> keep;
    for (auto& c : multinode_strongly_connected_components()) {
        for (auto& id : c) {
            keep.insert(id);
        }
    }
    set<Node*> remove;
    for_each_node([&](Node* n) {
            if (!keep.count(n->id())) {
                remove.insert(n);
            }
        });
    for (auto n : remove) {
        destroy_node(n);
    }
    remove_orphan_edges();
}

size_t VG::size(void) {
    return graph.node_size();
}

size_t VG::length(void) {
    size_t l = 0;
    for_each_node([&l](Node* n) { l+=n->sequence().size(); });
    return l;
}

void VG::swap_nodes(Node* a, Node* b) {
    int aidx = node_index[a];
    int bidx = node_index[b];
    graph.mutable_node()->SwapElements(aidx, bidx);
    node_index[a] = bidx;
    node_index[b] = aidx;
}

Edge* VG::create_edge(NodeTraversal left, NodeTraversal right) {
    // Connect to the start of the left node if it is backward, and the end of the right node if it is backward.
    return create_edge(left.node->id(), right.node->id(), left.backward, right.backward);
}

Edge* VG::create_edge(NodeSide side1, NodeSide side2) {
    // Connect to node 1 (from start if the first side isn't an end) to node 2 (to end if the second side is an end)
    return create_edge(side1.node, side2.node, !side1.is_end, side2.is_end);
}

Edge* VG::create_edge(Node* from, Node* to, bool from_start, bool to_end) {
    return create_edge(from->id(), to->id(), from_start, to_end);
}

Edge* VG::create_edge(id_t from, id_t to, bool from_start, bool to_end) {
    //cerr << "creating edge " << from << "->" << to << endl;
    // ensure the edge (or another between the same sides) does not already exist
    Edge* edge = get_edge(NodeSide(from, !from_start), NodeSide(to, to_end));
    if (edge) {
        // The edge we want to make exists.
        return edge;
    }
    // if not, create it
    edge = graph.add_edge();
    edge->set_from(from);
    edge->set_to(to);
    // Only set the backwardness fields if they are true.
    if(from_start) edge->set_from_start(from_start);
    if(to_end) edge->set_to_end(to_end);
    set_edge(edge);
    edge_index[edge] = graph.edge_size()-1;
    //cerr << "created edge " << edge->from() << "->" << edge->to() << endl;
    return edge;
}

Edge* VG::get_edge(const NodeSide& side1, const NodeSide& side2) {
    auto e = edge_by_sides.find(minmax(side1, side2));
    if (e != edge_by_sides.end()) {
        return e->second;
    } else {
        return NULL;
    }
}

Edge* VG::get_edge(const pair<NodeSide, NodeSide>& sides) {
    return get_edge(sides.first, sides.second);
}

Edge* VG::get_edge(const NodeTraversal& left, const NodeTraversal& right) {
    // We went from the right side of left to the left side of right.
    // We used the end of left if if isn't backward, and we used the end of right if it is.
    return get_edge(NodeSide(left.node->id(), !left.backward),
                    NodeSide(right.node->id(), right.backward));
}

void VG::set_edge(Edge* edge) {
    // Note: there must not be an edge between these sides of these nodes already.
    if (!has_edge(edge)) {
        // Note that we might add edges to nonexistent nodes (like in VG::node_context()). That's just fine.

        // Add the edge to the index by node side (edges_on_start, edges_on_end, and edge_by_sides)
        index_edge_by_node_sides(edge);
    }
}

void VG::for_each_edge_parallel(function<void(Edge*)> lambda) {
    create_progress(graph.edge_size());
    id_t completed = 0;
#pragma omp parallel for shared(completed)
    for (id_t i = 0; i < graph.edge_size(); ++i) {
        lambda(graph.mutable_edge(i));
        if (progress && completed++ % 1000 == 0) {
#pragma omp critical (progress_bar)
            update_progress(completed);
        }
    }
    destroy_progress();
}

void VG::for_each_edge(function<void(Edge*)> lambda) {
    for (id_t i = 0; i < graph.edge_size(); ++i) {
        lambda(graph.mutable_edge(i));
    }
}

void VG::destroy_edge(const NodeSide& side1, const NodeSide& side2) {
    destroy_edge(get_edge(side1, side2));
}

void VG::destroy_edge(const pair<NodeSide, NodeSide>& sides) {
    destroy_edge(sides.first, sides.second);
}


void VG::destroy_edge(Edge* edge) {
    //cerr << "destroying edge " << edge->from() << "->" << edge->to() << endl;

    // noop on NULL pointer or non-existent edge
    if (!has_edge(edge)) { return; }

    // first remove the edge from the edge-on-node-side indexes.
    unindex_edge_by_node_sides(edge);

    // get the last edge index (lei) and this edge index (tei)
    int lei = graph.edge_size()-1;
    int tei = edge_index[edge];

    // erase this edge from the index by node IDs.
    // we'll fix up below
    edge_index.erase(edge);

    // Why do we check that lei != tei?
    //
    // It seems, after an inordinate amount of testing and probing,
    // that if we call erase twice on the same entry, we'll end up corrupting the hash_map
    //
    // So, if the element is already at the end of the table,
    // take a little break and just remove the last edge in graph

    // if we need to move the element to the last position in the array...
    if (lei != tei) {

        // get a pointer to the last element
        Edge* last = graph.mutable_edge(lei);

        // erase from our index
        edge_index.erase(last);

        // swap
        graph.mutable_edge()->SwapElements(tei, lei);

        // point to new position
        Edge* nlast = graph.mutable_edge(tei);

        // insert the new edge index position
        edge_index[nlast] = tei;

        // and fix edge indexes for moved edge object
        set_edge(nlast);

    }

    // drop the last position, erasing the node
    graph.mutable_edge()->RemoveLast();

    //if (!is_valid()) { cerr << "graph ain't valid" << endl; }

}

void VG::unindex_edge_by_node_sides(const NodeSide& side1, const NodeSide& side2) {
    unindex_edge_by_node_sides(get_edge(side1, side2));
}

void VG::unindex_edge_by_node_sides(Edge* edge) {
    // noop on NULL pointer or non-existent edge
    if (!has_edge(edge)) return;
    //if (!is_valid()) { cerr << "graph ain't valid" << endl; }
    // erase from indexes

    auto edge_pair = NodeSide::pair_from_edge(edge);

    //cerr << "erasing from indexes" << endl;

    //cerr << "Unindexing edge " << edge_pair.first << "<-> " << edge_pair.second << endl;

    // Remove from the edge by node side pair index
    edge_by_sides.erase(edge_pair);

    // Does this edge involve a change of relative orientation?
    bool relative_orientation = edge->from_start() != edge->to_end();

    // Un-index its from node, depending on whether it's attached to the start
    // or end.
    if(edge->from_start()) {
        // The edge is on the start of the from node, so remove it from the
        // start of the from node, with the correct relative orientation for the
        // to node.
        std::pair<id_t, bool> to_remove {edge->to(), relative_orientation};
        swap_remove(edges_start(edge->from()), to_remove);
        // removing the sub-indexes if they are now empty
        // we must do this to maintain a valid structure
        if (edges_on_start[edge->from()].empty()) edges_on_start.erase(edge->from());

        //cerr << "Removed " << edge->from() << "-start to " << edge->to() << " orientation " << relative_orientation << endl;
    } else {
        // The edge is on the end of the from node, do remove it form the end of the from node.
        std::pair<id_t, bool> to_remove {edge->to(), relative_orientation};
        swap_remove(edges_end(edge->from()), to_remove);
        if (edges_on_end[edge->from()].empty()) edges_on_end.erase(edge->from());

        //cerr << "Removed " << edge->from() << "-end to " << edge->to() << " orientation " << relative_orientation << endl;
    }

    if(edge->from() != edge->to() || edge->from_start() == edge->to_end()) {
        // Same for the to node, if we aren't just on the same node and side as with the from node.
        if(edge->to_end()) {
            std::pair<id_t, bool> to_remove {edge->from(), relative_orientation};
            swap_remove(edges_end(edge->to()), to_remove);
            if (edges_on_end[edge->to()].empty()) edges_on_end.erase(edge->to());

            //cerr << "Removed " << edge->to() << "-end to " << edge->from() << " orientation " << relative_orientation << endl;
        } else {
            std::pair<id_t, bool> to_remove {edge->from(), relative_orientation};
            swap_remove(edges_start(edge->to()), to_remove);
            if (edges_on_start[edge->to()].empty()) edges_on_start.erase(edge->to());

            //cerr << "Removed " << edge->to() << "-start to " << edge->from() << " orientation "
            //     << relative_orientation << endl;
        }
    }
}

void VG::index_edge_by_node_sides(Edge* edge) {

    // Generate sides, order them, and index the edge by them.
    edge_by_sides[NodeSide::pair_from_edge(edge)] = edge;

    // Index on ends appropriately depending on from_start and to_end.
    bool relative_orientation = edge->from_start() != edge->to_end();

    if(edge->from_start()) {
        edges_on_start[edge->from()].emplace_back(edge->to(), relative_orientation);
    } else {
        edges_on_end[edge->from()].emplace_back(edge->to(), relative_orientation);
    }

    if(edge->from() != edge->to() || edge->from_start() == edge->to_end()) {
        // Only index the other end of the edge if the edge isn't a self-loop on a single side.
        if(edge->to_end()) {
            edges_on_end[edge->to()].emplace_back(edge->from(), relative_orientation);
        } else {
            edges_on_start[edge->to()].emplace_back(edge->from(), relative_orientation);
        }
    }
}

Node* VG::get_node(id_t id) {
    hash_map<id_t, Node*>::iterator n = node_by_id.find(id);
    if (n != node_by_id.end()) {
        return n->second;
    } else {
        throw runtime_error("No node " + to_string(id) + " in graph");
    }
}

Node* VG::create_node(string seq, id_t id) {
    // create the node
    Node* node = graph.add_node();
    node->set_sequence(seq);
    // ensure we properly update the current_id that's used to generate new ids
    // unless we have a specified id
    if (id == 0) {
        if (current_id == 1) current_id = max_node_id()+1;
        node->set_id(current_id++);
    } else {
        node->set_id(id);
    }
    // copy it into the graphnn
    // and drop into our id index
    node_by_id[node->id()] = node;
    node_index[node] = graph.node_size()-1;
    //if (!is_valid()) cerr << "graph invalid" << endl;
    return node;
}

void VG::for_each_node_parallel(function<void(Node*)> lambda) {
    create_progress(graph.node_size());
    id_t completed = 0;
    #pragma omp parallel for schedule(dynamic,1) shared(completed)
    for (id_t i = 0; i < graph.node_size(); ++i) {
        lambda(graph.mutable_node(i));
        if (progress && completed++ % 1000 == 0) {
            #pragma omp critical (progress_bar)
            update_progress(completed);
        }
    }
    destroy_progress();
}

void VG::for_each_node(function<void(Node*)> lambda) {
    for (id_t i = 0; i < graph.node_size(); ++i) {
        lambda(graph.mutable_node(i));
    }
}

void VG::for_each_connected_node(Node* node, function<void(Node*)> lambda) {
    // We keep track of nodes to visit.
    set<Node*> to_visit {node};
    // We mark all the nodes we have visited.
    set<Node*> visited;

    while(!to_visit.empty()) {
        // Grab some node to visit
        Node* visiting = *(to_visit.begin());
        to_visit.erase(to_visit.begin());

        // Visit it
        lambda(visiting);
        visited.insert(visiting);

        // Look at all its edges
        vector<Edge*> edges;
        edges_of_node(visiting, edges);
        for(Edge* edge : edges) {
            if(edge->from() != visiting->id() && !visited.count(get_node(edge->from()))) {
                // We found a new node on the from of the edge
                to_visit.insert(get_node(edge->from()));
            } else if(edge->to() != visiting->id() && !visited.count(get_node(edge->to()))) {
                // We found a new node on the to of the edge
                to_visit.insert(get_node(edge->to()));
            }
        }
    }
}

// a graph composed of this node and the edges that can be uniquely assigned to it
void VG::nonoverlapping_node_context_without_paths(Node* node, VG& g) {
    // add the node
    g.add_node(*node);

    auto grab_edge = [&](Edge* e) {
        // What node owns the edge?
        id_t owner_id = min(e->from(), e->to());
        if(node->id() == owner_id || !has_node(owner_id)) {
            // Either we are the owner, or the owner isn't in the graph to get serialized.
            g.add_edge(*e);
        }
    };

    // Go through all its edges
    vector<pair<id_t, bool>>& start = edges_start(node->id());
    for (auto& e : start) {
        grab_edge(get_edge(NodeSide::pair_from_start_edge(node->id(), e)));
    }
    vector<pair<id_t, bool>>& end = edges_end(node->id());
    for (auto& e : end) {
        grab_edge(get_edge(NodeSide::pair_from_end_edge(node->id(), e)));
    }
    // paths must be added externally
}

void VG::destroy_node(id_t id) {
    destroy_node(get_node(id));
}

void VG::destroy_node(Node* node) {
    //if (!is_valid()) cerr << "graph is invalid before destroy_node" << endl;
    //cerr << "destroying node " << node->id() << " degrees " << start_degree(node) << ", " << end_degree(node) << endl;
    // noop on NULL/nonexistent node
    if (!has_node(node)) { return; }
    // remove edges associated with node
    set<pair<NodeSide, NodeSide>> edges_to_destroy;

    for(auto& other_end : edges_start(node)) {
        // Destroy all the edges on its start
        edges_to_destroy.insert(NodeSide::pair_from_start_edge(node->id(), other_end));
    }

    for(auto& other_end : edges_end(node)) {
        // Destroy all the edges on its end
        edges_to_destroy.insert(NodeSide::pair_from_end_edge(node->id(), other_end));
    }

    for (auto& e : edges_to_destroy) {
        //cerr << "Destroying edge " << e.first << ", " << e.second << endl;
        destroy_edge(e.first, e.second);
        //cerr << "Edge destroyed" << endl;
    }

    // assert cleanup
    edges_on_start.erase(node->id());
    edges_on_end.erase(node->id());

    //assert(start_degree(node) == 0);
    //assert(end_degree(node) == 0);

    // swap node with the last in nodes
    // call RemoveLast() to drop the node
    int lni = graph.node_size()-1;
    int tni = node_index[node];

    if (lni != tni) {
        // swap this node with the last one
        Node* last = graph.mutable_node(lni);
        graph.mutable_node()->SwapElements(tni, lni);
        Node* nlast = graph.mutable_node(tni);

        // and fix up the indexes
        node_by_id[last->id()] = nlast;
        node_index.erase(last);
        node_index[nlast] = tni;
    }

    // remove this node (which is now the last one) and remove references from the indexes
    node_by_id.erase(node->id());
    node_index.erase(node);
    graph.mutable_node()->RemoveLast();
    //if (!is_valid()) { cerr << "graph is invalid after destroy_node" << endl; exit(1); }
}

void VG::remove_null_nodes(void) {
    vector<id_t> to_remove;
    for (int i = 0; i < graph.node_size(); ++i) {
        Node* node = graph.mutable_node(i);
        if (node->sequence().size() == 0) {
            to_remove.push_back(node->id());
        }
    }
    for (vector<id_t>::iterator n = to_remove.begin(); n != to_remove.end(); ++n) {
        destroy_node(*n);
    }
}

void VG::remove_null_nodes_forwarding_edges(void) {
    vector<Node*> to_remove;
    int i = 0;
    create_progress(graph.node_size()*2);
    for (i = 0; i < graph.node_size(); ++i) {
        Node* node = graph.mutable_node(i);
        if (node->sequence().size() == 0) {
            to_remove.push_back(node);
        }
        update_progress(i);
    }
    for (vector<Node*>::iterator n = to_remove.begin(); n != to_remove.end(); ++n, ++i) {
        remove_node_forwarding_edges(*n);
        update_progress(i);
    }
}

void VG::remove_node_forwarding_edges(Node* node) {
    // Grab all the nodes attached to our start, with true if the edge goes to their start
    vector<pair<id_t, bool>>& start = edges_start(node);
    // Grab all the nodes attached to our end, with true if the edge goes to their end
    vector<pair<id_t, bool>>& end = edges_end(node);

    // We instantiate the whole cross product first to avoid working on
    // references to the contents of containers we are modifying. This holds the
    // (node ID, relative orientation) pairs above.
    set<pair<pair<id_t, bool>, pair<id_t, bool>>> edges_to_create;

    // Make edges for the cross product of our start and end edges, making sure
    // to maintain relative orientation.
    for(auto& start_pair : start) {
        for(auto& end_pair : end) {
            // We already have the flags for from_start and to_end for the new edge.
            edges_to_create.emplace(start_pair, end_pair);
        }
    }

    for (auto& e : edges_to_create) {
        // make each edge we want to add
        create_edge(e.first.first, e.second.first, e.first.second, e.second.second);
    }

    // remove the node from paths
    if (paths.has_node_mapping(node)) {
        auto& node_mappings = paths.get_node_mapping(node);
        for (auto& p : node_mappings) {
            for (auto& m : p.second) {
                paths.remove_mapping(m);
            }
        }
    }
    // delete the actual node
    destroy_node(node);
}

void VG::remove_orphan_edges(void) {
    set<pair<NodeSide, NodeSide>> edges;
    for_each_edge([this,&edges](Edge* edge) {
            if (!has_node(edge->from())
                || !has_node(edge->to())) {
                edges.insert(NodeSide::pair_from_edge(edge));
            }
        });
    for (auto edge : edges) {
        destroy_edge(edge);
    }
}

void VG::keep_paths(set<string>& path_names, set<string>& kept_names) {
    // Strategy:

    // For each node in our graph
    // If it has node mappings, look at them
    // For each that occurs along a path we want to include
    // Mark that path as kept
    // Mark the node as kept
    // Peek in the path left and right from that mapping
    // Mark the edges traversed as kept
    // Mark all nodes and edges not marked for keeping as for removal
    // Remove all nodes and edges marked for removal
    // Drop all paths from the graph not requested to be kept

    // Previous code here would only keep edges between nodes with adjacent IDs
    // in the set of selected nodes, which is in general incorrect.

    vector<Node*> nodes_to_keep;
    vector<Node*> nodes_to_remove;
    // Holds node sides in smaller-to-larger order, so we can search for edges in it.
    set<pair<NodeSide, NodeSide>> edges_to_keep;

    for_each_node([&](Node* node) {
        // If we don't see anything about this node in our paths, throw it out.
        bool to_keep = false;

        if(paths.has_node_mapping(node)) {
            // This node appears on some paths. Look for appearances on paths we like.
            for(auto& appearance : paths.get_node_mapping(node)) {
                if(path_names.count(appearance.first)) {
                    // We found an appearance of this node on a path we are keeping. It comes with a Mapping*.

                    // Mark the path and node as kept
                    kept_names.insert(appearance.first);
                    to_keep = true;

                    // Walk left along the path and keep the edge(s) we traverse.
                    for (auto* m : appearance.second) {
                        Mapping* left_neighbor = paths.traverse_left(m);

                        if(left_neighbor != nullptr) {
                            // We aren't the first thing in the path, we want to keep the edge to our left.
                            // It may not exist, but we can still ask to keep it.

                            // What other node do we go to?
                            id_t neighbor_id = left_neighbor->position().node_id();

                            if(has_node(neighbor_id)) {
                                // Keep the edge if we actually have the other end.
                                // We know the other end is on this path and will be
                                // kept.

                                // We attach to the end of the previous node if it isn't
                                // backward along the path, and the end of this node if
                                // it is backward along the path.
                                edges_to_keep.insert(minmax(NodeSide(neighbor_id, !left_neighbor->position().is_reverse()),
                                                            NodeSide(node->id(), m->position().is_reverse())));
                            }
                        }
                    }

                    // We skip walking right along the path, because if the node
                    // we would find is in the graph, we're going to walk left
                    // from it eventually and find the same edge.
                }
            }
        }

        // Actually decide to keep or delete the node. Keep it if we ever saw it on a path.
        if (to_keep) {
            nodes_to_keep.push_back(node);
        } else {
            nodes_to_remove.push_back(node);
        }

    });

    // Mark any edges we don't keep for destruction
    set<pair<NodeSide, NodeSide>> edges_to_destroy;
    for_each_edge([this, &edges_to_keep, &edges_to_destroy](Edge* edge) {
            auto ep = NodeSide::pair_from_edge(edge);
            if (!edges_to_keep.count(ep)) {
                edges_to_destroy.insert(ep);
            }
        });

    // Destroy all the edges and nodes we don't want
    for (auto edge : edges_to_destroy) {
        destroy_edge(edge.first, edge.second);
    }
    for (auto node : nodes_to_remove) {
        destroy_node(node);
    }

    // Throw out all the paths data for paths we don't want to keep.
    paths.keep_paths(path_names);
}

void VG::keep_path(string& path_name) {
    set<string> s,k; s.insert(path_name);
    keep_paths(s, k);
}

// divide a node into two pieces at the given offset
void VG::divide_node(Node* node, int pos, Node*& left, Node*& right) {

#ifdef debug_divide
#pragma omp critical (cerr)
    cerr << "dividing node " << node->id() << " at " << pos << endl;
#endif

    if (pos < 0 || pos > node->sequence().size()) {
#pragma omp critical (cerr)
        {
            cerr << omp_get_thread_num() << ": cannot divide node " << node->id() << ":" << node->sequence()
                 << " -- position (" << pos << ") is less than 0 or greater than sequence length ("
                 << node->sequence().size() << ")" << endl;
            exit(1);
        }
    }

#ifdef debug_divide
#pragma omp critical (cerr)
    cerr << omp_get_thread_num() << ": in divide_node " << pos << " of " << node->sequence().size() << endl;
#endif

    // make our left node
    left = create_node(node->sequence().substr(0,pos));

    // make our right node
    right = create_node(node->sequence().substr(pos));

    // Create edges between the left node (optionally its start) and the right node (optionally its end)
    set<pair<pair<id_t, bool>, pair<id_t, bool>>> edges_to_create;

    // replace the connections to the node's start
    for(auto e : edges_start(node)) {
        // We have to check for self loops, as these will be clobbered by the division of the node
        if (e.first == node->id()) {
            // if it's a reversed edge, it would be from the start of this node
            if (e.second) {
                // so set it to the left node
                e.first = left->id();
            } else {
                // otherwise, it's from the end, so set it to the right side
                e.first = right->id();
            }
        }
        // Make an edge to the left node's start from wherever this edge went.
        edges_to_create.emplace(make_pair(e.first, e.second), make_pair(left->id(), false));
    }

    // replace the connections to the node's end
    for(auto e : edges_end(node)) {
        // We have to check for self loops, as these will be clobbered by the division of the node
        if (e.first == node->id()) {
            // if it's a reversed edge, it would be to the end of this node
            if (e.second) {
                // so set it to the right node
                e.first = right->id();
            } else {
                // otherwise, it's to the start, so set it to the left side
                e.first = left->id();
            }
        }
        // Make an edge from the right node's end to wherever this edge went.
        edges_to_create.emplace(make_pair(right->id(), false), make_pair(e.first, e.second));
    }

    // create the edges here as otherwise we will invalidate the iterators
    for (auto& e : edges_to_create) {
        // Swizzle the from_start and to_end bits to the right place.
        create_edge(e.first.first, e.second.first, e.first.second, e.second.second);
    }

    // connect left to right. This edge always goes from end to start.
    create_edge(left, right);

    //cerr << "Dividing into " << left->id() << " and " << right->id() << endl;

    // divide paths
    // note that we can't do this (yet) for non-exact matching paths
    if (paths.has_node_mapping(node)) {
        auto& node_path_mapping = paths.get_node_mapping(node);
        // apply to left and right
        vector<Mapping*> to_divide;
        for (auto& pm : node_path_mapping) {
            string path_name = pm.first;
            for (auto* m : pm.second) {
                to_divide.push_back(m);
            }
        }
        for (auto m : to_divide) {
            // we have to divide the mapping

#ifdef debug

#pragma omp critical (cerr)
            cerr << omp_get_thread_num() << ": dividing mapping " << pb2json(*m) << endl;
#endif

            string path_name = paths.mapping_path_name(m);
            // TODO: this only preserves perfect match paths.
            // TODO: warn if that precondition is violated
            //divide_invariant_mapping(*m, l, r, pos, node, left, right);
            auto n = cut_mapping(*m, pos);
            Mapping l=n.first, r=n.second;
            l.mutable_position()->set_node_id(left->id());
            l.mutable_position()->set_offset(0);
            r.mutable_position()->set_node_id(right->id());
            r.mutable_position()->set_offset(0);

            //divide_mapping
            // with the mapping divided, insert the pieces where the old one was
            auto mpit = paths.remove_mapping(m);
            if(m->position().is_reverse()) {
                // insert left then right in the path, snce we're going through
                // this node backward (insert puts *before* the iterator)
                mpit = paths.insert_mapping(mpit, path_name, l);
                mpit = paths.insert_mapping(mpit, path_name, r);
            } else {
                // insert right then left (insert puts *before* the iterator)
                mpit = paths.insert_mapping(mpit, path_name, r);
                mpit = paths.insert_mapping(mpit, path_name, l);
            }



#ifdef debug_divide
#pragma omp critical (cerr)
            cerr << omp_get_thread_num() << ": produced mappings " << pb2json(l) << " and " << pb2json(r) << endl;
#endif

        }
    }

    destroy_node(node);

}

// for dividing a path of nodes with an underlying coordinate system
void VG::divide_path(map<long, id_t>& path, long pos, Node*& left, Node*& right) {

    map<long, id_t>::iterator target = path.upper_bound(pos);
    --target; // we should now be pointing to the target ref node

    long node_pos = target->first;
    Node* old = get_node(target->second);

    // nothing to do
    if (node_pos == pos) {
        map<long, id_t>::iterator n = target; --n;
        left = get_node(n->second);
        right = get_node(target->second);
    } else {
        // divide the target node at our pos
        int diff = pos - node_pos;
        divide_node(old, diff, left, right);
        // left
        path[node_pos] = left->id();
        // right
        path[pos] = right->id();
    }
}

void VG::nodes_prev(NodeTraversal node, vector<NodeTraversal>& nodes) {
    // Get the node IDs that attach to the left of this node, and whether we are
    // attached relatively forward (false) or backward (true)
    vector<pair<id_t, bool>>& left_nodes = node.backward ? edges_end(node.node) : edges_start(node.node);
    for (auto& prev : left_nodes) {
        // Make a NodeTraversal that is an oriented description of the node attached to our relative left.
        // If we're backward, and it's in the same relative orientation as us, it needs to be backward too.
        nodes.emplace_back(get_node(prev.first), prev.second != node.backward);
    }
}

void VG::nodes_next(NodeTraversal node, vector<NodeTraversal>& nodes) {
    // Get the node IDs that attach to the right of this node, and whether we
    // are attached relatively forward (false) or backward (true)
    vector<pair<id_t, bool>>& right_nodes = node.backward ? edges_start(node.node) : edges_end(node.node);
    for (auto& next : right_nodes) {
        // Make a NodeTraversal that is an oriented description of the node attached to our relative right.
        // If we're backward, and it's in the same relative orientation as us, it needs to be backward too.
        nodes.emplace_back(get_node(next.first), next.second != node.backward);
    }
}

int VG::node_count_prev(NodeTraversal n) {
    vector<NodeTraversal> nodes;
    nodes_prev(n, nodes);
    return nodes.size();
}

int VG::node_count_next(NodeTraversal n) {
    vector<NodeTraversal> nodes;
    nodes_next(n, nodes);
    return nodes.size();
}

void VG::prev_kpaths_from_node(NodeTraversal node, int length, int edge_max, bool edge_bounding,
                               list<NodeTraversal> postfix, set<list<NodeTraversal> >& paths,
                               function<void(NodeTraversal)>& maxed_nodes) {

   // length gives the number of bases *off the end of the current node* to
   // look, and does not get the length of the current node chargged against it.
   // We keep the last node that length at all reaches into.

#ifdef debug
    cerr << "Looking left from " << node << " out to length " << length <<
        " with remaining edges " << edge_max << " on top of:" << endl;
    for(auto x : postfix) {
        cerr << "\t" << x << endl;
    }
#endif

    if(edge_bounding && edge_max < 0) {
        // (recursive) caller must check edge_max and call maxed_nodes for this node
        cerr << "Called prev_kpaths_from_node with negative edges left." << endl;
        exit(1);
    }

    // start at node
    // do a leftward DFS up to length limit to establish paths from the left of the node
    postfix.push_front(node);
    // Get all the nodes left of this one
    vector<NodeTraversal> prev_nodes;
    nodes_prev(node, prev_nodes);

    // If we can't find any valid extensions, we have to just emit up to here as
    // a path.
    bool valid_extensions = false;

    if(length > 0) {
        // We're allowed to look off our end

        for (NodeTraversal& prev : prev_nodes) {
#ifdef debug
            cerr << "Consider prev node " << prev << endl;
#endif

            if(edge_bounding && edge_max - (left_degree(node) > 1) < 0) {
                // We won't have been able to get anything out of this next node
                maxed_nodes(prev);

#ifdef debug
                cerr << "Out of edge-crossing range" << endl;
#endif

            } else {
#ifdef debug
                cerr << "Recursing..." << endl;
#endif
                prev_kpaths_from_node(prev,
                                      length - prev.node->sequence().size(),
                                      // Charge 1 against edge_max for every time we pass up alternative edges
                                      edge_max - (left_degree(node) > 1),
                                      // but only if we are using edge bounding
                                      edge_bounding,
                                      postfix, paths, maxed_nodes);

                // We found a valid extension of this node
                valid_extensions = true;

            }


        }
    } else {
#ifdef debug
        cerr << "No length remaining." << endl;
# endif
    }

    if(!valid_extensions) {
        // We didn't find an extension to do, either because we ran out of edge
        // crossings, or because our length will run out somewhere in this node.
        // Create a path for this node.
        paths.insert(postfix);
#ifdef debug
        cerr << "Reported path:" << endl;
        for(auto x : postfix) {
            cerr << "\t" << x << endl;
        }
#endif
    }
}

void VG::next_kpaths_from_node(NodeTraversal node, int length, int edge_max, bool edge_bounding,
                               list<NodeTraversal> prefix, set<list<NodeTraversal> >& paths,
                               function<void(NodeTraversal)>& maxed_nodes) {

    if(edge_bounding && edge_max < 0) {
        // (recursive) caller must check edge_max and call maxed_nodes for this node
        cerr << "Called next_kpaths_from_node with negative edges left." << endl;
        exit(1);
    }

    // start at node
    // do a leftward DFS up to length limit to establish paths from the left of the node
    prefix.push_back(node);
    vector<NodeTraversal> next_nodes;
    nodes_next(node, next_nodes);

    // If we can't find any valid extensions, we have to just emit up to here as
    // a path.
    bool valid_extensions = false;

    if(length > 0) {
        // We're allowed to look off our end

        for (NodeTraversal& next : next_nodes) {

            if(edge_bounding && edge_max - (right_degree(node) > 1) < 0) {
                // We won't have been able to get anything out of this next node
                maxed_nodes(next);
            } else {
                next_kpaths_from_node(next,
                                  length - next.node->sequence().size(),
                                  // Charge 1 against edge_max for every time we pass up alternative edges
                                  edge_max - (right_degree(node) > 1),
                                  // but only if we are using edge bounding
                                  edge_bounding,
                                  prefix, paths, maxed_nodes);

                // We found a valid extension of this node
                valid_extensions = true;

            }
        }
    }

    if(!valid_extensions) {
        // We didn't find an extension to do, either because we ran out of edge
        // crossings, or because our length will run out somewhere in this node.
        // Create a path for this node.
        paths.insert(prefix);
    }
}

// iterate over the kpaths in the graph, doing something

void VG::for_each_kpath(int k, int edge_max,
                        function<void(NodeTraversal)> prev_maxed,
                        function<void(NodeTraversal)> next_maxed,
                        function<void(list<NodeTraversal>::iterator,list<NodeTraversal>&)> lambda) {
    auto by_node = [k, edge_max, &lambda, &prev_maxed, &next_maxed, this](Node* node) {
        for_each_kpath_of_node(node, k, edge_max, prev_maxed, next_maxed, lambda);
    };
    for_each_node(by_node);
}

void VG::for_each_kpath(int k, int edge_max,
                        function<void(NodeTraversal)> prev_maxed,
                        function<void(NodeTraversal)> next_maxed,
                        function<void(size_t,Path&)> lambda) {
    auto by_node = [k, edge_max, &lambda, &prev_maxed, &next_maxed, this](Node* node) {
        for_each_kpath_of_node(node, k, edge_max, prev_maxed, next_maxed, lambda);
    };
    for_each_node(by_node);
}

// parallel versions of above
// this isn't by default because the lambda may have side effects
// that need to be guarded explicitly

void VG::for_each_kpath_parallel(int k, int edge_max,
                                 function<void(NodeTraversal)> prev_maxed, function<void(NodeTraversal)> next_maxed,
                                 function<void(list<NodeTraversal>::iterator,list<NodeTraversal>&)> lambda) {
    auto by_node = [k, edge_max, &prev_maxed, &next_maxed, &lambda, this](Node* node) {
        for_each_kpath_of_node(node, k, edge_max, prev_maxed, next_maxed, lambda);
    };
    for_each_node_parallel(by_node);
}

void VG::for_each_kpath_parallel(int k, int edge_max,
                                 function<void(NodeTraversal)> prev_maxed,
                                 function<void(NodeTraversal)> next_maxed,
                                 function<void(size_t,Path&)> lambda) {
    auto by_node = [k, edge_max, &prev_maxed, &next_maxed, &lambda, this](Node* node) {
        for_each_kpath_of_node(node, k, edge_max, prev_maxed, next_maxed, lambda);
    };
    for_each_node_parallel(by_node);
}

// per-node kpaths

void VG::for_each_kpath_of_node(Node* n, int k, int edge_max,
                                function<void(NodeTraversal)> prev_maxed,
                                function<void(NodeTraversal)> next_maxed,
                                function<void(size_t,Path&)> lambda) {
    auto apply_to_path = [&lambda, this](list<NodeTraversal>::iterator n, list<NodeTraversal>& p) {
        Path path = create_path(p);

        // Find the index of the node with a scan. We already did O(n) work to make the path.
        // TODO: is there a more efficient way?
        size_t index = 0;
        while(n != p.begin()) {
            --n;
            ++index;
        }

        lambda(index, path);
    };
    for_each_kpath_of_node(n, k, edge_max, prev_maxed, next_maxed, apply_to_path);
}

void VG::for_each_kpath_of_node(Node* node, int k, int edge_max,
                                function<void(NodeTraversal)> prev_maxed,
                                function<void(NodeTraversal)> next_maxed,
                                function<void(list<NodeTraversal>::iterator,list<NodeTraversal>&)> lambda) {
    // get left, then right
    set<list<NodeTraversal> > prev_paths;
    set<list<NodeTraversal> > next_paths;
    list<NodeTraversal> empty_list;

    prev_kpaths_from_node(NodeTraversal(node), k, edge_max, (edge_max != 0),
                          empty_list, prev_paths, prev_maxed);
    next_kpaths_from_node(NodeTraversal(node), k, edge_max, (edge_max != 0),
                          empty_list, next_paths, next_maxed);
    // now take the cross and give to the callback
    for (set<list<NodeTraversal> >::iterator p = prev_paths.begin(); p != prev_paths.end(); ++p) {
        for (set<list<NodeTraversal> >::iterator n = next_paths.begin(); n != next_paths.end(); ++n) {
            list<NodeTraversal> path = *p;

            // Find the iterator to this node in the list that will become the
            // path. We know it's the last thing in the prev kpath we made our path from.
            list<NodeTraversal>::iterator this_node = path.end(); this_node--;

            list<NodeTraversal>::const_iterator m = n->begin(); ++m; // skips current node, which is included in *p in the correct orientation
            while (m != n->end()) {
                // Add on all the other nodes from the next kpath.
                path.push_back(*m);
                ++m;
            }

            lambda(this_node, path);
        }
    }
}

void VG::kpaths_of_node(Node* node, set<list<NodeTraversal> >& paths,
                        int length, int edge_max,
                        function<void(NodeTraversal)> prev_maxed, function<void(NodeTraversal)> next_maxed) {
    auto collect_path = [&paths](list<NodeTraversal>::iterator n, list<NodeTraversal>& path) {
        paths.insert(path);
    };
    for_each_kpath_of_node(node, length, edge_max, prev_maxed, next_maxed, collect_path);
}

void VG::kpaths_of_node(Node* node, vector<Path>& paths,
                        int length, int edge_max,
                        function<void(NodeTraversal)> prev_maxed, function<void(NodeTraversal)> next_maxed) {
    set<list<NodeTraversal> > unique_paths;
    kpaths_of_node(node, unique_paths, length, edge_max, prev_maxed, next_maxed);
    for (auto& unique_path : unique_paths) {
        Path path = create_path(unique_path);
        paths.push_back(path);
    }
}

// aggregators, when a callback won't work

void VG::kpaths(set<list<NodeTraversal> >& paths, int length, int edge_max,
                function<void(NodeTraversal)> prev_maxed, function<void(NodeTraversal)> next_maxed) {
    for (int i = 0; i < graph.node_size(); ++i) {
        Node* node = graph.mutable_node(i);
        kpaths_of_node(node, paths, length, edge_max, prev_maxed, next_maxed);
    }
}

void VG::kpaths(vector<Path>& paths, int length, int edge_max,
                function<void(NodeTraversal)> prev_maxed, function<void(NodeTraversal)> next_maxed) {
    set<list<NodeTraversal> > unique_paths;
    kpaths(unique_paths, length, edge_max, prev_maxed, next_maxed);
    for (auto& unique_path : unique_paths) {
        Path path = create_path(unique_path);
        paths.push_back(path);
    }
}

// path utilities
// these are in this class because attributes of the path (such as its sequence) are a property of the graph

Path VG::create_path(const list<NodeTraversal>& nodes) {
    Path path;
    for (const NodeTraversal& n : nodes) {
        Mapping* mapping = path.add_mapping();
        mapping->mutable_position()->set_node_id(n.node->id());
        // If the node is backward along this path, note it.
        if(n.backward) mapping->mutable_position()->set_is_reverse(n.backward);
        // TODO: Is it OK if we say we're at a mapping at offset 0 of this node, backwards? Or should we offset ourselves to the end?
    }
    return path;
}

string VG::path_string(const list<NodeTraversal>& nodes) {
    string seq;
    for (const NodeTraversal& n : nodes) {
        if(n.backward) {
            seq.append(reverse_complement(n.node->sequence()));
        } else {
            seq.append(n.node->sequence());
        }
    }
    return seq;
}

string VG::path_string(const Path& path) {
    string seq;
    for (int i = 0; i < path.mapping_size(); ++i) {
        auto& m = path.mapping(i);
        //cerr << pb2json(m) << endl;
        Node* n = node_by_id[m.position().node_id()];
        seq.append(mapping_sequence(m, *n));
    }
    return seq;
}

void VG::expand_path(const list<NodeTraversal>& path, vector<NodeTraversal>& expanded) {
    for (list<NodeTraversal>::const_iterator n = path.begin(); n != path.end(); ++n) {
        NodeTraversal node = *n;
        int s = node.node->sequence().size();
        for (int i = 0; i < s; ++i) {
            expanded.push_back(node);
        }
    }
}

void VG::expand_path(list<NodeTraversal>& path, vector<list<NodeTraversal>::iterator>& expanded) {
    for (list<NodeTraversal>::iterator n = path.begin(); n != path.end(); ++n) {
        int s = (*n).node->sequence().size();
        for (int i = 0; i < s; ++i) {
            expanded.push_back(n);
        }
    }
}

// VG::edit_node takes a node and a set of mappings (consecutive sequences of edits starting at some
// offset in a node), modifies the node, and records its translation of the node space in cut_trans.
// We use cut_trans in VG::edit to handle multi-node events, such as deletions and jumps that
// traverse more than one node.
// Mappings are provided as a tuple of <offset, mapping, start/end indicator>, where the
// start/end indicator lets us know if the mapping may contain a soft clip from the start (-1) or
// end (1) of a path. (0) indicates full containment of the mapping in the path we are including.
// Noet that the caller will have to clear and regenerate the path ranks.

void VG::edit_node(id_t node_id,
                   const vector<tuple<Mapping, bool, bool> >& mappings,
                   map<pair<id_t, size_t>, pair<set<Node*>, set<Node*>>>& cut_trans) {

    //cerr << "editing node " << node_id << endl;

    // assume these are all for the same node
    //id_t node_id = mappings.front().node_id();
    // convert edits to a series of cut points
    set<int> cut_at;
    // map pairs of cut points to sequences of named paths joining the cut points
    // instead of just storing the sequence, we store the edit and whether or not
    // it lies at the start (-1) or end (1) of the read, or in the middle (0)
    map<pair<int, int>, map<string, tuple<Edit, bool, bool>>> cut_seqs;
    Node* node = get_node(node_id);
    string node_seq = node->sequence();
    for (auto& m : mappings) {
        auto& mapping = get<0>(m);
        bool at_start = get<1>(m);
        bool at_end = get<2>(m);
        //cerr << "editing on node " << node_id << " with mapping " << pb2json(mapping) << endl;
        // check that we're really working on one node
        assert(mapping.position().node_id() == node_id);
        size_t offset = mapping.position().offset();
        const auto& nitr = mapping.metadata().info().find("path_name");
        assert(nitr != mapping.metadata().info().end());
        const string& name = nitr->second.str();
        for (int i = 0; i < mapping.edit_size(); ++i) {
            const Edit& edit = mapping.edit(i);
            //edits[offset].push_back(edit);
            int end = offset + edit.from_length();
            //if (edit_is_match(edit) || edit_is_softclip(edit)) {
            if (edit.sequence().empty() && edit.from_length() == edit.to_length()) {
                // match, ignore
                // to handle soft clips
            } else if ((i == 0 || i == mapping.edit_size() - 1) && edit.from_length() == 0) {
                // end == offset by definition
                cut_at.insert(offset);
                cut_seqs[make_pair(offset, end)][name]
                    = make_tuple(edit,
                                 at_start && i == 0,
                                 at_end && i == mapping.edit_size()-1);
            } else if (edit_is_insertion(edit)) {
                //cerr << "found an insertion " << pb2json(edit) << endl;
                cut_at.insert(offset);
                cut_seqs[make_pair(offset, offset)][name]
                    = make_tuple(edit,
                                 at_start && i == 0,
                                 at_end && i == mapping.edit_size()-1);
            } else { //if (edit_is_deletion(edit)) {
                //cerr << "o/e " << offset << " " << end << endl;
                // should this be forced?
                cut_seqs[make_pair(offset, end)][name] = make_tuple(edit, false, false);
                cut_at.insert(offset);
                cut_at.insert(end);
            }
            offset = end;
        }
    }

    // here come the cuts
    // boom, dis is for debugging
    /*
    for (auto cut : cut_at) {
        cerr << "cut_at: " << cut << endl;
    }
    //     map<pair<int, int>, map<string, tuple<Edit, bool, bool>>> cut_seqs;
    for (auto cut : cut_seqs) {
        cerr << "cut_seq: " << cut.first.first << "," << cut.first.second << " ";
        for (auto s : cut.second) {
            cerr << " " << s.first << "," << pb2json(get<0>(s.second)) << " ";
        }
        cerr << endl;
    }
    */

    // tricky bit
    // we need to put the node pointers into structures to track the sides of each cut
    // however, as we make the subsequent cut we end up changing the nodes destructively

    Node* n = get_node(node_id);
    Node* l = NULL;
    Node* r = NULL;
    int offset = 0;

    map<int, tuple<set<Node*>, set<Node*>, set<Node*> > > cuts;

    // make the cuts
    set<Node*> emptyset;
    for (auto cut : cut_at) {
        //cerr << "cuttin at " << cut-offset << endl;
        // don't cut if it we already have the cut as the node end
        if (cut != 0 && cut != node_seq.size()) {
            divide_node(n, cut-offset, l, r);
            set<Node*> left{l};
            set<Node*> right{r};
            //cerr << "recording " << node_id << ":" << cut << " left " << pb2json(*l) << endl;
            //cerr << "recording " << node_id << ":" << cut << " right " << pb2json(*r) << endl;
            cuts[cut] = make_tuple(left, emptyset, right);
            // now that we've made the cuts record the mapping between the old node id and the new
            if (offset > 0) {
                // sets the last right to the current left
                get<2>(cuts[offset]) = left;
            }
            offset = cut;
            n = r;
        }
    }

    // now that we've made the cuts, store the translations for the node ends
    // we don't handle them below
    Node* start = nullptr;
    Node* end = nullptr;
    if (!cuts.empty()) {
        //cerr << "recording cut trans of " << node_id << ":" << 0 << " " << pb2json(*n) << " " << n << endl;
        auto& p1 = cut_trans[make_pair(node_id, 0)];
        start = *get<0>(cuts.begin()->second).begin();
        p1.second.insert(start);
        auto& p2 = cut_trans[make_pair(node_id, node_seq.size())];
        end = *get<2>(cuts.rbegin()->second).begin();
        p2.first.insert(end);
    } else {
        auto& p1 = cut_trans[make_pair(node_id, 0)];
        p1.second.insert(n);
        start = n;
        auto& p2 = cut_trans[make_pair(node_id, node_seq.size())];
        p2.first.insert(n);
        end = n;
    }

    // add the novel seqs
    // and join deletions
    for (auto& cs : cut_seqs) {
        // get the left and right
        int f = cs.first.first; // we go from after the left node at this cut
        int t = cs.first.second; // to before the second node in this cut
        auto& left = get<0>(cuts[f]);
        auto& center = get<1>(cuts[f]);
        auto& right = get<2>(cuts[t]);
        //cerr << f << "," << t << " " << left.size() << "," << center.size() << "," << right.size() << endl;
        for (auto& p : cs.second) {
            auto& name = get<0>(p);
            auto& edit = get<0>(get<1>(p));
            if (!edit.sequence().empty()) {
                Node* c = create_node(edit.sequence());
                // add to path
                center.insert(c);
            }
        }
    }

    // join in the novel seqs
    for (auto& cs : cut_seqs) {
        // get the left and right
        int f = cs.first.first; // we go from after the left node at this cut
        int t = cs.first.second; // to before the second node in this cut
        auto& left = get<0>(cuts[f]);
        auto& center = get<1>(cuts[f]);
        auto& right = get<2>(cuts[t]);
        //cerr << "cut seq " << f << ":" << t << " "
        //     << left.size() << "," << center.size() << "," << right.size() << endl;
        for (auto& e : cs.second) {
            const string& name = e.first;
            const Edit& edit = get<0>(e.second);
            bool at_start = get<1>(e.second);
            bool at_end = get<2>(e.second);
            // handle the case where we don't have any left or right nodes
            // such as when we are a soft clip dangling off the left or right end of the node
            if (at_start && start != nullptr && right.empty()) {
                for (auto& cp : center) {
                    create_edge(cp, start);
                }
            }
            // same for soft clips off end
            if (at_end && end != nullptr && left.empty()) {
                for (auto& cp : center) {
                    create_edge(end, cp);
                }
            }
            // otherwise, use the cut set to make the joins of novel sequences
            for (auto& lp : left) {
                for (auto& rp : right) {
                    if (!center.empty()) {
                        for (auto& cp : center) {
                            // make the edge across the left cut
                            if (!at_start) {
                                // we are not on a left-dangling node (from soft clip)
                                create_edge(lp, cp);
                            }
                            // record the cut translation (used for stitching deletions)
                            auto& p1 = cut_trans[make_pair(node_id, f)];
                            p1.first.insert(lp); p1.second.insert(cp);
                            //cerr << *p1.first.begin() << " " << *p1.second.begin() << endl;
                            // make the edge across the right cut
                            if (!at_end) {
                                // we are not on a right-dangling node (from soft clip)
                                create_edge(cp, rp);
                            }
                            // record the cut translation ...
                            auto& p2 = cut_trans[make_pair(node_id, t)];
                            p2.first.insert(cp); p2.second.insert(rp);
                            //cerr << *p2.first.begin() << " " << *p2.second.begin() << endl;
                        }
                    } else {
                        // simpler case when we don't have a center node
                        // make the edge across the single cut
                        // and record the translation
                        auto& p1 = cut_trans[make_pair(node_id, f)];
                        //cerr << "cut trans " << node_id << ":" << f << endl;
                        //cerr << pb2json(*lp) << " -> " << pb2json(*rp) << endl;
                        p1.first.insert(lp);
                        p1.second.insert(rp);
                        if (f != t) {
                            //cerr << "f != t" << endl;
                            //cerr << "cut trans " << node_id << ":" << t << endl;
                            auto& p2 = cut_trans[make_pair(node_id, t)];
                            //cerr << pb2json(*lp) << " -> " << pb2json(*rp) << endl;
                            p2.first.insert(lp);
                            p2.second.insert(rp);
                        }
                    }
                }
            }
        }
    }

    // now we should have incorporated the edits against a given node
    // deletions spanning multiple nodes must be handled externally using cut_trans
}

// edit the graph, so that the graph will include the paths which are provided
// beware:
// this doesn't work on the reverse strand
// to get this to work, we should be using NodeSides rather than pair<id_t, size_t>
// to track cuts and positions in the system
void VG::edit(const vector<Path>& paths) {
#ifdef debug
    // We should not add additional disconnected components
    list<VG> subgraphs;
    disjoint_subgraphs(subgraphs);
    int subgraph_count = subgraphs.size();
#endif


    //cerr << "editing graph" << endl;
    // deletions from this node position/offset on the forward strand to the second position/offset
    map<pair<id_t, size_t>, pair<id_t, size_t> > del_f;
    // reverse index of the above
    map<pair<id_t, size_t>, pair<id_t, size_t> > del_t;
    // mappings by node, each is stored as a tuple of <mapping, is_at_start, is_at_end>
    map<id_t, vector<tuple<Mapping, bool, bool>>> mappings; // by node
    // the cut_trans(lation) maps from positions in the old graph (pair<size_t, id_t>)
    // to tuples of nodes that sets of nodes that now lie on either side of these
    // to handle long jumps with sequence on the path
    map<pair<id_t, size_t>, pair<set<Node*>, set<Node*> > > cut_trans;
    bool in_del = false;
    pair<id_t, size_t> del_start;
    for (auto& p : paths) {
        auto path = simplify(p);
        for (int i = 0; i < path.mapping_size(); ++i) {
            Mapping mapping = path.mapping(i);
            //if (!mapping.has_position()) cerr << "woah mapping got no position " << pb2json(mapping) << endl;
            if (i > 0) {
                auto& last = path.mapping(i-1);
                // do we go from in-node to off-node between this mapping and the next
                // without reaching the end of the node we're on?
                // this would indicate a jump!
                id_t lid = last.position().node_id();
                id_t nid = mapping.position().node_id();
                //cerr << "there is a possible jump " << lid << " -> " << nid << endl;

                // now it's possible that we are cutting the two nodes as well with the jump
                // to make the cut, we have to find the mapping end offset on the first node
                size_t loff = last.position().offset() + mapping_from_length(last);
                // and the mapping start offset on the second
                size_t noff = mapping.position().offset();
                // should there be sequence on the path?
                // get the sequence after the loff and before the noff
                auto lafter = cut_mapping(last, loff).second;
                auto nbefore = cut_mapping(mapping, noff).first;
                string ins_seq;
                if (mapping_to_length(lafter) + mapping_to_length(nbefore)) {
                    //cerr << "there be an insertion!" << endl;
                    // path has been simplified, each insertion will be == 1 edit
                    ins_seq = (lafter.edit_size()?lafter.edit(lafter.edit_size()-1).sequence():"")
                        + (nbefore.edit_size()?nbefore.edit(0).sequence():"");
                }
                // record the jumps and cut trans in del_f and del_t
                // these they will be included at the end of this function
                if (ins_seq.empty()) {
                    auto dstart = make_pair(lid, loff);
                    auto dend =   make_pair(nid, noff);
                    del_f[dstart] = dend;
                    del_t[dend] = dstart;
                } else {
                    //cerr << "creating insertion node" << endl;
                    Node* ins = create_node(ins_seq);
                    auto dstart1 = make_pair(lid, loff);
                    auto dend1 = make_pair(ins->id(), 0);
                    del_f[dstart1] = dend1;
                    del_t[dend1] = dstart1;
                    auto& p1 = cut_trans[make_pair(lid, loff)];
                    p1.second.insert(ins);

                    // record the middle of the insertion in the trans
                    auto& p1m = cut_trans[make_pair(ins->id(), 0)];
                    p1m.second.insert(ins);
                    auto& p2m = cut_trans[make_pair(ins->id(), ins->sequence().size())];
                    p2m.first.insert(ins);

                    auto dstart2 = make_pair(ins->id(), ins_seq.size());
                    auto dend2 = make_pair(nid, noff);
                    del_f[dstart2] = dend2;
                    del_t[dend2] = dstart2;
                    auto& p2 = cut_trans[make_pair(nid, noff)];
                    p2.first.insert(ins);
                }
                // trigger the appropriate node-level edits by making two new mappings
                // against the nodes which include 1-bp no-seq insertions at the correct position
                // these won't be included but trigger the node cut
                Info info; info.set_str(path.name());
                Mapping lmap;
                {
                    lmap.mutable_position()->set_node_id(lid);
                    (*lmap.mutable_metadata()->mutable_info())["path_name"] = info;
                    Edit* edit = lmap.add_edit();
                    edit->set_to_length(loff);
                    edit->set_from_length(loff);
                    edit = lmap.add_edit();
                    edit->set_from_length(0);
                    edit->set_to_length(1);
                }
                Mapping nmap;
                {
                    nmap.mutable_position()->set_node_id(nid);
                    (*nmap.mutable_metadata()->mutable_info())["path_name"] = info;
                    Edit* edit = nmap.add_edit();
                    edit->set_to_length(noff);
                    edit->set_from_length(noff);
                    edit = nmap.add_edit();
                    edit->set_from_length(0);
                    edit->set_to_length(1);
                }
                //cerr << "lmap is " << pb2json(lmap) << " and nmap is " << pb2json(nmap) << endl;
                // and save them
                // note that we store them as being "from the start" only
                mappings[last.position().node_id()].push_back(make_tuple(lmap, true, false));
                mappings[mapping.position().node_id()].push_back(make_tuple(nmap, true, false));
            }
            Info info; info.set_str(path.name());
            (*mapping.mutable_metadata()->mutable_info())["path_name"] = info;
            // store in our mapping set, with flags for whether we're at the start or end
            mappings[mapping.position().node_id()].push_back(make_tuple(
                                                                 mapping,
                                                                 i==0,
                                                                 i==path.mapping_size()-1
                                                                 ));
            if (mapping_is_total_deletion(mapping)) {
                //&& path.mapping_size() > 1 && i != 0 && i != path.mapping_size()-1) {
                cerr << "[vg::VG] warning: mapping in " << path.name() << " is a total deletion" << endl;
            }
            // ^^ these should be stripped out using simplify_deletions(path)
            id_t node_id = mapping.position().node_id();

            // find internal deletions
            size_t ioff = 0;
            for (int j = 0; j < mapping.edit_size(); ++j) {
                auto& edit = mapping.edit(j);
                // is it an internal deletion?
                if (edit_is_deletion(edit) && j > 0 && j < mapping.edit_size()-1) {
                    auto dstart = make_pair(node_id, ioff);
                    auto dend =   make_pair(node_id, ioff+edit.from_length());
                    del_f[dstart] = dend;
                    del_t[dend] = dstart;
                }
                ioff += edit.from_length();
            }

            // not just ones that jump nodes
            if (!in_del) {
                if (mapping_starts_in_deletion(mapping) && i > 0) {
                    // this deletion should extend from the end of the last node to this one
                    id_t last_id = path.mapping(i-1).position().node_id();
                    del_start = make_pair(last_id, get_node(last_id)->sequence().size());
                }
                if (mapping_ends_in_deletion(mapping)) {
                    size_t del_off = get_node(node_id)->sequence().size()
                        - mapping.edit(mapping.edit_size()-1).from_length();
                    del_start = make_pair(node_id, del_off);
                    in_del = true;
                }
            } else {
                pair<id_t, size_t> del_end;
                if (mapping_starts_in_deletion(mapping)) {
                    size_t end_off = mapping.edit(0).from_length();
                    del_end = make_pair(node_id, end_off);
                    in_del = false;
                } else {
                    del_end = make_pair(node_id, 0);
                    in_del = false;
                }
                // record the deletion
                //cerr << "del_start " << del_start.first << ":" << del_start.second << " -> " << del_end.first << ":" << del_end.second << endl;
                del_f[del_start] = del_end;
                del_t[del_end] = del_start;
            }
        }
    }
    edit(mappings, cut_trans, del_f, del_t);

#ifdef debug
    // We should not add additional disconnected components
    subgraphs.clear();
    disjoint_subgraphs(subgraphs);
    int end_subgraph_count = subgraphs.size();
    assert(end_subgraph_count == subgraph_count);
#endif
}

// mappings sorted by node id
void VG::edit(const map<id_t, vector<tuple<Mapping, bool, bool> > >& mappings,
              map<pair<id_t, size_t>, pair<set<Node*>, set<Node*> > >& cut_trans,
              map<pair<id_t, size_t>, pair<id_t, size_t> >& del_f,
              map<pair<id_t, size_t>, pair<id_t, size_t> >& del_t) {

    map<id_t, pair<Node*, Node*> > node_end_map;
    for (auto& node : mappings) {
        //cerr << "edit: " << node.first << endl;
        edit_node(node.first, node.second, cut_trans);
    }

    // now resolve the node jumps (trans-insertions and deletions)
    //cerr << "resolving trans events" << endl;
    for (auto& d : del_f) {
        auto& f = d.first;
        auto& t = d.second;
        auto& l = cut_trans[f];
        auto& r = cut_trans[t];
        //cerr << f.first << ":" << f.second << " " << l.first.size() << " " << l.second.size() << endl;
        //cerr << t.first << ":" << t.second << " " << r.first.size() << " " << r.second.size() << endl;
        // connect all left to right
        for (auto& ln : l.first) {
            //cerr << "left node is " << pb2json(*ln) << " " << ln << endl;
            for (auto& rn : r.second) {
                //cerr << "right node is " << pb2json(*rn) << " " << rn << endl;
                create_edge(ln, rn);
            }
        }
    }
    remove_null_nodes_forwarding_edges();
}

// The correct way to edit the graph
void VG::edit_both_directions(const vector<Path>& paths_to_add) {
    // Collect the breakpoints
    map<id_t, set<pos_t>> breakpoints;

#ifdef debug
    for (auto& p : paths_to_add) {
        cerr << pb2json(p) << endl;
    }
#endif

    std::vector<Path> simplified_paths;

    for(auto path : paths_to_add) {
        // Simplify the path, just to eliminate adjacent match Edits in the same
        // Mapping (because we don't have or want a breakpoint there)
        simplified_paths.push_back(simplify(path));
    }

    for(auto path : simplified_paths) {
        // Add in breakpoints from each path
        find_breakpoints(path, breakpoints);
    }

    // Invert the breakpoints that are on the reverse strand
    breakpoints = forwardize_breakpoints(breakpoints);

    // Clear existing path ranks.
    paths.clear_mapping_ranks();

    // Break any nodes that need to be broken. Save the map we need to translate
    // from offsets on old nodes to new nodes. Note that this would mess up the
    // ranks of nodes in their existing paths, which is why we clear and rebuild
    // them.
    auto node_translation = ensure_breakpoints(breakpoints);

    for(auto path : simplified_paths) {
        // Now go through each new path again, and create new nodes/wire things up.
        add_nodes_and_edges(path, node_translation);
    }

    // TODO: add the new path to the graph, with perfect match mappings to all
    // the new and old stuff it visits.

    // Rebuild path ranks, aux mapping, etc. by compacting the path ranks
    paths.compact_ranks();

    // with the paths sorted, let's double-check that the edges are here
    paths.for_each([&](const Path& path) {
            for (size_t i = 1; i < path.mapping_size(); ++i) {
                auto& m1 = path.mapping(i-1);
                auto& m2 = path.mapping(i);
                if (!adjacent_mappings(m1, m2)) continue; // the path is completely represented here
                auto s1 = NodeSide(m1.position().node_id(), (m1.position().is_reverse() ? false : true));
                auto s2 = NodeSide(m2.position().node_id(), (m2.position().is_reverse() ? true : false));
                // check that we always have an edge between the two nodes in the correct direction
                if (!has_edge(s1, s2)) {
                    cerr << "graph path '" << path.name() << "' invalid: edge from "
                         << s1 << " to " << s2 << " does not exist" << endl;
                    cerr << "creating edge" << endl;
                    create_edge(s1, s2);
                }
            }
        });

    // execute a semi partial order sort on the nodes
    sort();
}

map<id_t, set<pos_t>> VG::forwardize_breakpoints(const map<id_t, set<pos_t>>& breakpoints) {
    map<id_t, set<pos_t>> fwd;
    for (auto& p : breakpoints) {
        id_t node_id = p.first;
        assert(has_node(node_id));
        size_t node_length = get_node(node_id)->sequence().size();
        auto bp = p.second;
        for (auto& pos : bp) {
            pos_t x = pos;
            if (offset(pos) == node_length) continue;
            if (offset(pos) > node_length) {
                cerr << "VG::forwardize_breakpoints error: failure, position " << pos << " is not inside node "
                     << pb2json(*get_node(node_id)) << endl;
                assert(false);
            }
            if (is_rev(pos)) {
                fwd[node_id].insert(reverse(pos, node_length));
            } else {
                fwd[node_id].insert(pos);
            }
        }
    }
    return fwd;
}

// returns breakpoints on the forward strand of the nodes
void VG::find_breakpoints(const Path& path, map<id_t, set<pos_t>>& breakpoints) {
    // We need to work out what offsets we will need to break each node at, if
    // we want to add in all the new material and edges in this path.

#ifdef debug
    cerr << "Processing path..." << endl;
#endif

    for (size_t i = 0; i < path.mapping_size(); ++i) {
        // For each Mapping in the path
        const Mapping& m = path.mapping(i);

        // What node are we on?
        id_t node_id = m.position().node_id();

        if(node_id == 0) {
            // Skip Mappings that aren't actually to nodes.
            continue;
        }

        // See where the next edit starts in the node. It is always included
        // (even when the edit runs backward), unless the edit has 0 length in
        // the reference.
        pos_t edit_first_position = make_pos_t(m.position());

#ifdef debug
        cerr << "Processing mapping " << pb2json(m) << endl;
#endif

        for(size_t j = 0; j < m.edit_size(); ++j) {
            // For each Edit in the mapping
            const Edit& e = m.edit(j);

            // We know where the mapping starts in its node. But where does it
            // end (inclusive)? Note that if the edit has 0 reference length,
            // this may not actually be included in the edit (and
            // edit_first_position will be further along than
            // edit_last_position).
            pos_t edit_last_position = edit_first_position;
            if (e.from_length()) {
                get_offset(edit_last_position) += e.from_length();
            }

#ifdef debug
            cerr << "Edit on " << node_id << " from " << edit_first_position << " to " << edit_last_position << endl;
            cerr << pb2json(e) << endl;
#endif

            if (!edit_is_match(e) || j == 0) {
                // If this edit is not a perfect match, or if this is the first
                // edit in this mapping and we had a previous mapping we may
                // need to connect to, we need to make sure we have a breakpoint
                // at the start of this edit.

#ifdef debug
                cerr << "Need to break " << node_id << " at edit lower end " <<
                    edit_first_position << endl;
#endif

                // We need to snip between edit_first_position and edit_first_position - direction.
                // Note that it doesn't matter if we put breakpoints at 0 and 1-past-the-end; those will be ignored.
                breakpoints[node_id].insert(edit_first_position);
            }

            if (!edit_is_match(e) || (j == m.edit_size() - 1)) {
                // If this edit is not a perfect match, or if it is the last
                // edit in a mapping and we have a subsequent mapping we might
                // need to connect to, make sure we have a breakpoint at the end
                // of this edit.

#ifdef debug
                cerr << "Need to break " << node_id << " at past edit upper end " <<
                    edit_last_position << endl;
#endif

                // We also need to snip between edit_last_position and edit_last_position + direction.
                breakpoints[node_id].insert(edit_last_position);
            }

            // TODO: for an insertion or substitution, note that we need a new
            // node and two new edges.

            // TODO: for a deletion, note that we need an edge. TODO: Catch
            // and complain about some things we can't handle (like a path with
            // a leading/trailing deletion)? Or just skip deletions when wiring.

            // Use up the portion of the node taken by this mapping, so we know
            // where the next mapping will start.
            edit_first_position = edit_last_position;
        }
    }

}

map<pos_t, Node*> VG::ensure_breakpoints(const map<id_t, set<pos_t>>& breakpoints) {
    // Set up the map we will fill in with the new node start positions in the
    // old nodes.
    map<pos_t, Node*> toReturn;

    for(auto& kv : breakpoints) {
        // Go through all the nodes we need to break up
        auto original_node_id = kv.first;

        // Save the original node length. We don;t want to break here (or later)
        // because that would be off the end.
        id_t original_node_length = get_node(original_node_id)->sequence().size();

        // We are going through the breakpoints left to right, so we need to
        // keep the node pointer for the right part that still needs further
        // dividing.
        Node* right_part = get_node(original_node_id);
        Node* left_part = nullptr;

        pos_t last_bp = make_pos_t(original_node_id, false, 0);
        // How far into the original node does our right part start?
        id_t current_offset = 0;

        for(auto breakpoint : kv.second) {
            // For every point at which we need to make a new node, in ascending
            // order (due to the way sets store ints)...

            // ensure that we're on the forward strand (should be the case due to forwardize_breakpoints)
            assert(!is_rev(breakpoint));

            // This breakpoint already exists, because the node starts or ends here
            if(offset(breakpoint) == 0
               || offset(breakpoint) == original_node_length) {
                continue;
            }

            // How far in do we need to break the remaining right part? And how
            // many bases will be in this new left part?
            id_t divide_offset = offset(breakpoint) - current_offset;


#ifdef debug
            cerr << "Need to divide original " << original_node_id << " at " << breakpoint << "/" <<

                original_node_length << endl;
            cerr << "Translates to " << right_part->id() << " at " << divide_offset << "/" <<
                right_part->sequence().size() << endl;
            cerr << "divide offset is " << divide_offset << endl;
#endif

            if (offset(breakpoint) <= 0) { cerr << "breakpoint is " << breakpoint << endl; }
            assert(offset(breakpoint) > 0);
            if (offset(breakpoint) >= original_node_length) { cerr << "breakpoint is " << breakpoint << endl; }
            assert(offset(breakpoint) < original_node_length);

            // Make a new left part and right part. This updates all the
            // existing perfect match paths in the graph.
            divide_node(right_part, divide_offset, left_part, right_part);

#ifdef debug

            cerr << "Produced " << left_part->id() << " (" << left_part->sequence().size() << " bp)" << endl;
            cerr << "Left " << right_part->id() << " (" << right_part->sequence().size() << " bp)" << endl;
#endif

            // The left part is now done. We know it started at current_offset
            // and ended before breakpoint, so record it by start position.

            // record forward and reverse
            toReturn[last_bp] = left_part;
            toReturn[reverse(breakpoint, original_node_length)] = left_part;

            // Record that more sequence has been consumed
            current_offset += divide_offset;
            last_bp = breakpoint;

        }

        // Now the right part is done too. It's going to be the part
        // corresponding to the remainder of the original node.
        toReturn[last_bp] = right_part;
        toReturn[make_pos_t(original_node_id, true, 0)] = right_part;

        // and record the start and end of the node
        toReturn[make_pos_t(original_node_id, true, original_node_length)] = nullptr;
        toReturn[make_pos_t(original_node_id, false, original_node_length)] = nullptr;

    }

    return toReturn;
}

void VG::add_nodes_and_edges(const Path& path, const map<pos_t, Node*>& node_translation) {
    // The basic algorithm is to traverse the path edit by edit, keeping track
    // of a NodeSide for the last piece of sequence we were on. If we hit an
    // edit that creates new sequence, we create that new sequence as a node,
    // and attach it to the dangling NodeSide, and leave its end dangling. If we
    // hit an edit that corresponds to a match, we know that there's a
    // breakpoint on each end (since it's bordered by a non-perfect-match or the
    // end of a node), so we can attach its start to the dangling NodeSide and
    // leave its end dangling.

    // We need node_translation to translate between node ID space, where the
    // paths are articulated, and new node ID space, where the edges are being
    // made.

    // We use this function to get the node that contains a position on an
    // original node.
    /*
    cerr << "node translation" << endl;
    for (auto& p : node_translation) {
        pos_t pos = p.first;
        cerr << pos << " " << (p.second != nullptr?pb2json(*p.second):"null") << endl;
    }
    */

    auto find_new_node = [&](pos_t old_pos) {
        if(node_translation.find(make_pos_t(id(old_pos), false, 0)) == node_translation.end()) {
            // The node is unchanged
            auto n = get_node(id(old_pos));
            assert(n != nullptr);
            return n;
        }
        // Otherwise, get the first new node starting after that position, and
        // then look left.
        auto found = node_translation.upper_bound(old_pos);
        assert(found != node_translation.end());
        if (id(found->first) != id(old_pos)
            || is_rev(found->first) != is_rev(old_pos)) {
            return (Node*)nullptr;
        }
        // Get the thing before that (last key <= the position we want
        --found;
        assert(found->second != nullptr);

        // Return the node we found.
        return found->second;
    };

    auto create_new_mappings = [&](pos_t p1, pos_t p2, bool is_rev) {
        vector<Mapping> mappings;
        vector<Node*> nodes;
        for (pos_t p = p1; p <= p2; ++get_offset(p)) {
            auto n = find_new_node(p);
            assert(n != nullptr);
            nodes.push_back(find_new_node(p));
        }
        auto np = nodes.begin();
        while (np != nodes.end()) {
            size_t c = 0;
            auto n1 = np;
            while (np != nodes.end() && *n1 == *np) {
                ++c;
                ++np; // we'll always increment once
            }
            assert(c);
            // set the mapping position
            Mapping m;
            m.mutable_position()->set_node_id((*n1)->id());
            m.mutable_position()->set_is_reverse(is_rev);
            // and the edit that says we match
            Edit* e = m.add_edit();
            e->set_from_length(c);
            e->set_to_length(c);
            mappings.push_back(m);
        }
        return mappings;
    };

    // What's dangling and waiting to be attached to? In current node ID space.
    // We use the default constructed one (id 0) as a placeholder.
    NodeSide dangling;

    for (size_t i = 0; i < path.mapping_size(); ++i) {
        // For each Mapping in the path
        const Mapping& m = path.mapping(i);

        // What node are we on? In old node ID space.
        id_t node_id = m.position().node_id();

        // See where the next edit starts in the node. It is always included
        // (even when the edit runs backward), unless the edit has 0 length in
        // the reference.
        pos_t edit_first_position = make_pos_t(m.position());

        for(size_t j = 0; j < m.edit_size(); ++j) {
            // For each Edit in the mapping
            const Edit& e = m.edit(j);

            // Work out where its end position on the original node is (inclusive)
            // We don't use this on insertions, so 0-from-length edits don't matter.
            pos_t edit_last_position = edit_first_position;
            //get_offset(edit_last_position) += (e.from_length()?e.from_length()-1:0);
            get_offset(edit_last_position) += (e.from_length()?e.from_length()-1:0);

//#define debug_edit true
#ifdef debug_edit
            cerr << "Edit on " << node_id << " from " << edit_first_position << " to " << edit_last_position << endl;
            cerr << pb2json(e) << endl;
#endif

            if(edit_is_insertion(e) || edit_is_sub(e)) {
                // This edit introduces new sequence.
#ifdef debug_edit
                cerr << "Handling ins/sub relative to " << node_id << endl;
#endif
                // Create the new node, reversing it if we are reversed
                Node* new_node = create_node(
                    m.position().is_reverse() ?
                    reverse_complement(e.sequence())
                    : e.sequence());

                if (!path.name().empty()) {
                    Mapping nm;
                    nm.mutable_position()->set_node_id(new_node->id());
                    nm.mutable_position()->set_is_reverse(m.position().is_reverse());
                    nm.set_rank(m.rank());
                    Edit* e = nm.add_edit();
                    size_t l = new_node->sequence().size();
                    e->set_from_length(l);
                    e->set_to_length(l);
                    // insert the mapping at the right place
                    paths.append_mapping(path.name(), nm);
                }

                if(dangling.node) {
                    // This actually referrs to a node.
#ifdef debug_edit
                    cerr << "Connecting " << dangling << " and " << NodeSide(new_node->id(), m.position().is_reverse()) << endl;
#endif
                    // Add an edge from the dangling NodeSide to the start of this new node
                    assert(create_edge(dangling, NodeSide(new_node->id(), m.position().is_reverse())));

                }

                // Dangle the end of this new node
                dangling = NodeSide(new_node->id(), !m.position().is_reverse());

                // save edit into translated path

            } else if(edit_is_match(e)) {
                // We're using existing sequence

                // We know we have breakpoints on both sides, but we also might
                // have additional breakpoints in the middle. So we need the
                // left node, that contains the first base of the match, and the
                // right node, that contains the last base of the match.
                Node* left_node = find_new_node(edit_first_position);
                Node* right_node = find_new_node(edit_last_position);

                // TODO: we just assume the outer edges of these nodes are in
                // the right places. They should be if we cut the breakpoints
                // right.

                // TODO include path
                // get the set of new nodes that we map to
                // and use the lengths of each to create new mappings
                // and append them to the path we are including
                if (!path.name().empty()) {
                    for (auto nm : create_new_mappings(edit_first_position,
                                                       edit_last_position,
                                                       m.position().is_reverse())) {
                        //cerr << "in match, adding " << pb2json(nm) << endl;
                        // no rank has been established, so get the next available
                        // otherwise we'll fail to include looping paths
                        nm.set_rank(m.rank());
                        paths.append_mapping(path.name(), nm);
                    }
                }

#ifdef debug_edit
                cerr << "Handling match relative to " << node_id << endl;
#endif

                if(dangling.node) {
#ifdef debug_edit
                    cerr << "Connecting " << dangling << " and " << NodeSide(left_node->id(), m.position().is_reverse()) << endl;
#endif

                    // Connect the left end of the left node we matched in the direction we matched it
                    assert(create_edge(dangling, NodeSide(left_node->id(), m.position().is_reverse())));
                }

                // Dangle the right end of the right node in the direction we matched it.
                if (right_node != nullptr) dangling = NodeSide(right_node->id(), !m.position().is_reverse());
            } else {
                // We don't need to deal with deletions since we'll deal with the actual match/insert edits on either side
                // Also, simplify() simplifies them out.
#ifdef debug_edit
                cerr << "Skipping other edit relative to " << node_id << endl;
#endif
            }

            // Advance in the right direction along the original node for this edit.
            // This way the next one will start at the right place.
            get_offset(edit_first_position) += e.from_length();


        }

    }

}

void VG::node_starts_in_path(const list<NodeTraversal>& path,
                             map<Node*, int>& node_start) {
    int i = 0;
    for (list<NodeTraversal>::const_iterator n = path.begin(); n != path.end(); ++n) {
        node_start[(*n).node] = i;
        int l = (*n).node->sequence().size();
        i += l;
    }
}

void VG::node_starts_in_path(list<NodeTraversal>& path,
                             map<NodeTraversal*, int>& node_start) {
    int i = 0;
    for (list<NodeTraversal>::iterator n = path.begin(); n != path.end(); ++n) {
        node_start[&(*n)] = i;
        int l = (*n).node->sequence().size();
        i += l;
    }
}

void VG::kpaths_of_node(id_t node_id, vector<Path>& paths, int length, int edge_max,
                        function<void(NodeTraversal)> prev_maxed, function<void(NodeTraversal)> next_maxed) {
    hash_map<id_t, Node*>::iterator n = node_by_id.find(node_id);
    if (n != node_by_id.end()) {
        Node* node = n->second;
        kpaths_of_node(node, paths, length, edge_max, prev_maxed, next_maxed);
    }
}

// todo record as an alignment rather than a string
pair<string, Alignment> VG::random_read(size_t read_len,
                                        mt19937& rng,
                                        id_t min_id,
                                        id_t max_id,
                                        bool either_strand) {
    // this is broken as it should be scaled by the sequence space
    // not node space
    // TODO BROKEN
    uniform_int_distribution<id_t> int64_dist(min_id, max_id);
    id_t id = int64_dist(rng);
    // We start at the node in its local forward orientation
    NodeTraversal node(get_node(id), false);
    int32_t start_pos = 0;
    if (node.node->sequence().size() > 1) {
        uniform_int_distribution<uint32_t> uint32_dist(0,node.node->sequence().size()-1);
        start_pos = uint32_dist(rng);
    }
    string read = node.node->sequence().substr(start_pos);
    Alignment aln;
    Path* path = aln.mutable_path();
    Mapping* mapping = path->add_mapping();
    Position* position = mapping->mutable_position();
    position->set_offset(start_pos);
    position->set_node_id(node.node->id());
    Edit* edit = mapping->add_edit();
    //edit->set_sequence(read);
    edit->set_from_length(read.size());
    edit->set_to_length(read.size());
    while (read.size() < read_len) {
        // pick a random downstream node
        vector<NodeTraversal> next_nodes;
        nodes_next(node, next_nodes);
        if (next_nodes.empty()) break;
        uniform_int_distribution<int> next_dist(0, next_nodes.size()-1);
        node = next_nodes.at(next_dist(rng));
        // Put in the node sequence in the correct relative orientation
        string addition = (node.backward
                           ? reverse_complement(node.node->sequence()) : node.node->sequence());
        read.append(addition);
        mapping = path->add_mapping();
        position = mapping->mutable_position();
        position->set_offset(0);
        position->set_node_id(node.node->id());
        edit = mapping->add_edit();
        //edit->set_sequence(addition);
        edit->set_from_length(addition.size());
        edit->set_to_length(addition.size());
    }
    aln.set_sequence(read);
    // fix up the length
    read = read.substr(0, read_len);
    size_t to_len = alignment_to_length(aln);
    if ((int)to_len - (int)read_len > 0) {
        aln = strip_from_end(aln, (int)to_len - (int)read_len);
    }
    uniform_int_distribution<int> binary_dist(0, 1);
    if (either_strand && binary_dist(rng) == 1) {
        // We can flip to the other strand (i.e. node's local reverse orientation).
        *aln.mutable_path() = reverse_path(aln.path(),
                                           (function<id_t(id_t)>) ([this](id_t id) {
                                                   return get_node(id)->sequence().size();
                                               }));
        read = reverse_complement(read);
    }
    return make_pair(read, aln);
}

bool VG::is_valid(bool check_nodes,
                  bool check_edges,
                  bool check_paths,
                  bool check_orphans) {

    if (check_nodes) {

        if (node_by_id.size() != graph.node_size()) {
            cerr << "graph invalid: node count is not equal to that found in node by-id index" << endl;
            return false;
        }

        for (int i = 0; i < graph.node_size(); ++i) {
            Node* n = graph.mutable_node(i);
            if (node_by_id.find(n->id()) == node_by_id.end()) {
                cerr << "graph invalid: node " << n->id() << " missing from by-id index" << endl;
                return false;
            }
        }
    }

    if (check_edges) {
        for (int i = 0; i < graph.edge_size(); ++i) {
            Edge* e = graph.mutable_edge(i);
            id_t f = e->from();
            id_t t = e->to();

            //cerr << "edge " << e << " " << e->from() << "->" << e->to() << endl;

            if (node_by_id.find(f) == node_by_id.end()) {
                cerr << "graph invalid: edge index=" << i
                     << " (" << f << "->" << t << ") cannot find node (from) " << f << endl;
                return false;
            }
            if (node_by_id.find(t) == node_by_id.end()) {
                cerr << "graph invalid: edge index=" << i
                     << " (" << f << "->" << t << ") cannot find node (to) " << t << endl;
                return false;
            }

            if (!edges_on_start.count(f) && !edges_on_end.count(f)) {
                // todo check if it's in the vector
                cerr << "graph invalid: edge index=" << i
                     << " could not find entry in either index for 'from' node " << f << endl;
                return false;
            }

            if (!edges_on_start.count(t) && !edges_on_end.count(t)) {
                // todo check if it's in the vector
                cerr << "graph invalid: edge index=" << i
                     << " could not find entry in either index for 'to' node " << t << endl;
                return false;
            }
        }

        for (pair<const id_t, vector<pair<id_t, bool>>>& start_and_edges : edges_on_start) {
            for (auto& edge_destination : start_and_edges.second) {
                // We're on the start, so we go to the end if we aren't a reversing edge
                Edge* e = get_edge(NodeSide::pair_from_start_edge(start_and_edges.first, edge_destination));
                if (!e) {
                    cerr << "graph invalid, edge is null" << endl;
                    return false;
                }
                if(start_and_edges.first != e->to() && start_and_edges.first != e->from()) {
                    // It needs to be attached to the node we looked up
                    cerr << "graph invalid: edge " << e->from() << "->" << e->to()
                         << " doesn't have start-indexed node in " << start_and_edges.first << "<->"
                         << edge_destination.first << endl;
                    return false;
                }
                if(edge_destination.first != e->to() && edge_destination.first != e->from()) {
                    // It also needs to be attached to the node it says it goes to
                    cerr << "graph invalid: edge " << e->from() << "->" << e->to()
                         << " doesn't have non-start-indexed node in " << start_and_edges.first << "<->"
                         << edge_destination.first << endl;
                    return false;
                }
                if(!((start_and_edges.first == e->to() && !e->to_end()) ||
                     (start_and_edges.first == e->from() && e->from_start()))) {

                    // The edge needs to actually attach to the start of the node we looked it up for.
                    // So at least one of its ends has to be to the start of the correct node.
                    // It may also be attached to the end.
                    cerr << "graph invalid: edge " << e->from() << "->" << e->to()
                         << " doesn't attach to start of " << start_and_edges.first << endl;
                    return false;
                }
                if (!has_node(e->from())) {
                    cerr << "graph invalid: edge from a non-existent node " << e->from() << "->" << e->to() << endl;
                    return false;
                }
                if (!has_node(e->to())) {
                    cerr << "graph invalid: edge to a non-existent node " << e->from() << "->" << e->to() << endl;
                    return false;
                }
            }
        }

        for (pair<const id_t, vector<pair<id_t, bool>>>& end_and_edges : edges_on_end) {
            for (auto& edge_destination : end_and_edges.second) {
                Edge* e = get_edge(NodeSide::pair_from_end_edge(end_and_edges.first, edge_destination));
                if (!e) {
                    cerr << "graph invalid, edge is null" << endl;
                    return false;
                }
                if(end_and_edges.first != e->to() && end_and_edges.first != e->from()) {
                    // It needs to be attached to the node we looked up
                    cerr << "graph invalid: edge " << e->from() << "->" << e->to()
                         << " doesn't have end-indexed node in " << end_and_edges.first << "<->"
                         << edge_destination.first << endl;
                    return false;
                }
                if(edge_destination.first != e->to() && edge_destination.first != e->from()) {
                    // It also needs to be attached to the node it says it goes to
                    cerr << "graph invalid: edge " << e->from() << "->" << e->to()
                         << " doesn't have non-end-indexed node in " << end_and_edges.first << "<->"
                         << edge_destination.first << endl;
                    return false;
                }
                if(!((end_and_edges.first == e->to() && e->to_end()) ||
                     (end_and_edges.first == e->from() && !e->from_start()))) {

                    // The edge needs to actually attach to the end of the node we looked it up for.
                    // So at least one of its ends has to be to the end of the correct node.
                    // It may also be attached to the start.
                    cerr << "graph invalid: edge " << e->from() << "->" << e->to()
                         << " doesn't attach to end of " << end_and_edges.first << endl;
                    return false;
                }
                if (!has_node(e->from())) {
                    cerr << "graph invalid: edge from a non-existent node " << e->from() << "->" << e->to() << endl;
                    return false;
                }
                if (!has_node(e->to())) {
                    cerr << "graph invalid: edge to a non-existent node " << e->from() << "->" << e->to() << endl;
                    return false;
                }
            }
        }
    }

    if (check_paths) {
        bool paths_ok = true;
        function<void(const Path&)> lambda =
            [this, &paths_ok]
            (const Path& path) {
            if (!paths_ok) {
                return;
            }
            if (!path.mapping_size()) {
                cerr << "graph invalid: path " << path.name() << " has no component mappings" << endl;
                paths_ok = false;
                return;
            }
            if (path.mapping_size() == 1) {
                // handle the single-entry case
                if (!path.mapping(0).has_position()) {
                    cerr << "graph path " << path.name() << " has no position in mapping "
                         << pb2json(path.mapping(0)) << endl;
                    paths_ok = false;
                    return;
                }
            }

            for (size_t i = 1; i < path.mapping_size(); ++i) {
                auto& m1 = path.mapping(i-1);
                auto& m2 = path.mapping(i);
                if (!m1.has_position()) {
                    cerr << "graph path " << path.name() << " has no position in mapping "
                         << pb2json(m1) << endl;
                    paths_ok = false;
                    return;
                }
                if (!m2.has_position()) {
                    cerr << "graph path " << path.name() << " has no position in mapping "
                         << pb2json(m2) << endl;
                    paths_ok = false;
                    return;
                }
                if (!adjacent_mappings(m1, m2)) continue; // the path is completely represented here
                auto s1 = NodeSide(m1.position().node_id(), (m1.position().is_reverse() ? false : true));
                auto s2 = NodeSide(m2.position().node_id(), (m2.position().is_reverse() ? true : false));
                // check that we always have an edge between the two nodes in the correct direction
                if (!has_edge(s1, s2)) {
                    cerr << "graph path '" << path.name() << "' invalid: edge from "
                         << s1 << " to " << s2 << " does not exist" << endl;
                    paths_ok = false;
                    //return;;
                }

                // in the four cases below, we check that edges always incident the tips of nodes
                // when edit length, offsets and strand flipping of mappings are taken into account:

                // NOTE: Because of the !adjacent_mappings check above, mappings that are out of order
                //       will be ignored.  If they are invalid, it won't be caught.  Solution is
                //       to sort by rank, but I'm not sure if any of this is by design or not...

                auto& p1 = m1.position();
                auto& n1 = *get_node(p1.node_id());
                auto& p2 = m2.position();
                auto& n2 = *get_node(p2.node_id());
                // count up how many bases of the node m1 covers.
                id_t m1_edit_length = m1.edit_size() == 0 ? n1.sequence().length() : 0;
                for (size_t edit_idx = 0; edit_idx < m1.edit_size(); ++edit_idx) {
                    m1_edit_length += m1.edit(edit_idx).from_length();
                }

                // verify that m1 ends at offset length-1 for forward mapping
                if (p1.offset() + m1_edit_length != n1.sequence().length()) {
                    cerr << "graph path '" << path.name() << "' has invalid mapping " << pb2json(m1)
                    << ": offset (" << p1.offset() << ") + from_length (" << m1_edit_length << ")"
                    << " != node length (" << n1.sequence().length() << ")" << endl;
                    paths_ok = false;
                    return;
                }
                // verify that m2 starts at offset 0 for forward mapping
                if (p2.offset() > 0) {
                    cerr << "graph path '" << path.name() << "' has invalid mapping " << pb2json(m2)
                    << ": offset=" << p2.offset() << " found when offset=0 expected" << endl;
                    paths_ok = false;
                        return;
                }
            }

            // check that the mappings have the right length
            for (size_t i = 0; i < path.mapping_size(); ++i) {
                auto& m = path.mapping(i);
                // get the node
                auto n = get_node(m.position().node_id());
                if (mapping_from_length(m) + m.position().offset() > n->sequence().size()) {
                    cerr << "graph path " << path.name() << " has a mapping which "
                         << "matches sequence outside of the node it maps to "
                         << pb2json(m)
                         << " vs "
                         << pb2json(*n) << endl;
                    paths_ok = false;
                    return;
                }
            }

            // check that the mappings all match the graph
            /*
            for (size_t i = 0; i < path.mapping_size(); ++i) {
                auto& m = path.mapping(i);
                if (!mapping_is_total_match(m)) {
                    cerr << "graph path " << path.name() << " has an imperfect mapping "
                         << pb2json(m) << endl;
                    paths_ok = false;
                    return;
                }
            }
            */

        };
        paths.for_each(lambda);
        if (!paths_ok) return false;
    }

    return true;
}

void VG::to_dot(ostream& out, vector<Alignment> alignments,
                bool show_paths,
                bool walk_paths,
                bool annotate_paths,
                bool show_mappings,
                bool simple_mode,
                bool invert_edge_ports,
<<<<<<< HEAD
                int random_seed,
                bool color_variants) {
=======
                bool color_variants,
                int random_seed) {
>>>>>>> dc73c262

    // setup graphviz output
    out << "digraph graphname {" << endl;
    out << "    node [shape=plaintext];" << endl;
    out << "    rankdir=LR;" << endl;
    //out << "    fontsize=22;" << endl;
    //out << "    colorscheme=paired12;" << endl;
    //out << "    splines=line;" << endl;
    //out << "    splines=true;" << endl;
    //out << "    smoothType=spring;" << endl;
    for (int i = 0; i < graph.node_size(); ++i) {
        Node* n = graph.mutable_node(i);
        auto node_paths = paths.of_node(n->id());
        if (!simple_mode) {
            out << "    " << n->id() << " [label=\"" << n->id() << ":" << n->sequence() << "\",shape=box,penwidth=2,";
        } else {
            out << "    " << n->id() << " [label=\"" << n->id() << "\",penwidth=2,shape=circle,";
        }
        // for neato output, which tends to randomly order the graph
        if (!simple_mode) {
            if (is_head_node(n)) {
                out << "pos=\"" << -graph.node_size()*100 << ", "<< -10 << "\"";
            } else if (is_tail_node(n)) {
                out << "pos=\"" << graph.node_size()*100 << ", "<< -10 << "\"";
            }
        }
        if (color_variants && node_paths.size() == 0){
<<<<<<< HEAD
                        out << "color=red,";
                                }
=======
            out << "color=red,";
        }
>>>>>>> dc73c262
        out << "];" << endl;
    }

    // We're going to fill this in with all the path (symbol, color) label
    // pairs that each edge should get, by edge pointer. If a path takes an
    // edge multiple times, it will appear only once.
    map<Edge*, set<pair<string, string>>> symbols_for_edge;

    if(annotate_paths) {
        // We're going to annotate the paths, so we need to give them symbols and colors.
        Pictographs picts(random_seed);
        Colors colors(random_seed);
        // Work out what path symbols belong on what edges
        function<void(const Path&)> lambda = [this, &picts, &colors, &symbols_for_edge](const Path& path) {
            // Make up the path's label
            string path_label = picts.hashed(path.name());
            string color = colors.hashed(path.name());
            for (int i = 0; i < path.mapping_size(); ++i) {
                const Mapping& m1 = path.mapping(i);
                if (i < path.mapping_size()-1) {
                    const Mapping& m2 = path.mapping(i+1);
                    // skip if they are not contiguous
                    if (!adjacent_mappings(m1, m2)) continue;
                    // Find the Edge connecting the mappings in the order they occur in the path.
                    Edge* edge_used = get_edge(NodeTraversal(get_node(m1.position().node_id()), m1.position().is_reverse()),
                                               NodeTraversal(get_node(m2.position().node_id()), m2.position().is_reverse()));

                    // Say that edge should have this symbol
                    symbols_for_edge[edge_used].insert(make_pair(path_label, color));
                }
            }
        };
        paths.for_each(lambda);
    }

    for (int i = 0; i < graph.edge_size(); ++i) {
        Edge* e = graph.mutable_edge(i);
        auto from_paths = map_keys_to_set(paths.of_node(e->from()));
        auto to_paths = map_keys_to_set(paths.of_node(e->to()));
        set<string> both_paths;
        std::set_intersection(from_paths.begin(), from_paths.end(),
                              to_paths.begin(), to_paths.end(),
                              std::inserter(both_paths, both_paths.begin()));
        // are both nodes in the same path?
        /*
        bool in_path = !(!paths.empty()
                        && (both_paths.empty()
                            || !paths.are_consecutive_nodes_in_path(e->from(), e->to(),
                                                                    *both_paths.begin())));
                                                                    */

        // Grab the annotation symbols for this edge.
        auto annotations = symbols_for_edge.find(e);

        // Is the edge in the "wrong" direction for rank constraints?
        bool is_backward = e->from_start() && e->to_end();

        if(is_backward) {
            // Flip the edge around and write it forward.
            Edge* original = e;
            e = new Edge();

            e->set_from(original->to());
            e->set_from_start(!original->to_end());

            e->set_to(original->from());
            e->set_to_end(!original->from_start());
        }

        // display what kind of edge we have using different edge head and tail styles
        // depending on if the edge comes from the start or not
        if (!simple_mode) {
            out << "    " << e->from() << " -> " << e->to();
            out << " [dir=both,";
            if (!invert_edge_ports && e->from_start()
                || invert_edge_ports && !e->from_start()) {
                out << "arrowtail=none,";
                out << "tailport=sw,";
            } else {
                out << "arrowtail=none,";
                out << "tailport=ne,";
            }
            if (!invert_edge_ports && e->to_end()
                || invert_edge_ports && !e->to_end()) {
                out << "arrowhead=none,";
                out << "headport=se";
            } else {
                out << "arrowhead=none,";
                out << "headport=nw";
            }
            out << ",penwidth=2";

            if(annotations != symbols_for_edge.end()) {
                // We need to put a label on the edge with all the colored
                // characters for paths using it.
                out << ",label=<";

                for(auto& string_and_color : (*annotations).second) {
                    // Put every symbol in its font tag.
                    out << "<FONT COLOR=\"" << string_and_color.second << "\">" << string_and_color.first << "</FONT>";
                }

                out << ">";
            }
            out << "];" << endl;
        } else {
            out << "    " << e->from() << " -> " << e->to() << endl;
        }

        if(is_backward) {
            // We don't need this duplicate edge
            delete e;
        }
    }

    // add nodes for the alignments and link them to the nodes they match
    int alnid = max_node_id()+1;
    for (auto& aln : alignments) {
        // check direction
        if (!aln.has_path()) continue; // skip pathless alignments
        if (!aln.path().mapping(0).position().is_reverse()) {
            out << "    " << alnid << " [label=\"" << aln.name() << "\"];" << endl;
            out << "    " << alnid << " -> " << alnid+1 << " [dir=none,color=black];" << endl;
            alnid++;
            out << "    " << alnid << " [label=\"+\",fontcolor=green];" << endl;
            out << "    " << alnid << " -> " << alnid+1 << " [dir=none,color=green];" << endl;
        } else {
            out << "    " << alnid << " [label=\"-\",fontcolor=purple];" << endl;
            out << "    " << alnid << " -> " << alnid+1 << " [dir=none,color=purple];" << endl;
        }
        alnid++;
        for (int i = 0; i < aln.path().mapping_size(); ++i) {
            const Mapping& m = aln.path().mapping(i);
            //void mapping_cigar(const Mapping& mapping, vector<pair<int, char> >& cigar);
            //string cigar_string(vector<pair<int, char> >& cigar);
            //mapid << alnid << ":" << m.position().node_id() << ":" << cigar_string(cigar);
            //mapid << cigar_string(cigar) << ":"
            //      << (m.is_reverse() ? "-" : "+") << m.position().offset() << ":"
            string mstr;
            if (!simple_mode) {
                stringstream mapid;
                mapid << pb2json(m);
                mstr = mapid.str();
                mstr.erase(std::remove_if(mstr.begin(), mstr.end(),
                                          [](char c) { return c == '"'; }), mstr.end());
                mstr = wrap_text(mstr, 50);
            }
            // determine sequence of this portion of the alignment
            // set color based on cigar/mapping relationship
            // some mismatch, indicate with orange color
            string color;
            if (!simple_mode) {
                color = mapping_is_simple_match(m) ? "blue" : "orange";
            } else {
                color = "/rdylgn11/" + convert(round((1-divergence(m))*10)+1);
            }

            if (simple_mode) {
                out << "    "
                    << alnid << " [label=\""
                    << m.position().node_id() << "\"" << "shape=circle," //penwidth=2,"
                    << "style=filled,"
                    << "fillcolor=\"" << color << "\","
                    << "color=\"" << color << "\"];" << endl;

            } else {
                out << "    "
                    << alnid << " [label=\""
                    << mstr << "\",fontcolor=" << color << ",fontsize=10];" << endl;
            }
            if (i > 0) {
                out << "    "
                    << alnid-1 << " -> "
                    << alnid << "[dir=none,color=\"black\"];" << endl;
            }
            out << "    "
                << alnid << " -> " << m.position().node_id()
                << "[dir=none,style=invis];" << endl;
            out << "    { rank = same; " << alnid << "; " << m.position().node_id() << "; };" << endl;
            //out << "    " << m.position().node_id() << " -- " << alnid << "[color=" << color << ", style=invis];" << endl;
            alnid++;
        }
        if (!aln.path().mapping(aln.path().mapping_size()-1).position().is_reverse()) {
            out << "    " << alnid << " [label=\"-""\",fontcolor=purple];" << endl;
            out << "    " << alnid-1 << " -> " << alnid << " [dir=none,color=purple];" << endl;
        } else {
            out << "    " << alnid << " [label=\"+""\",fontcolor=green];" << endl;
            out << "    " << alnid-1 << " -> " << alnid << " [dir=none,color=green];" << endl;
            alnid++;
            out << "    " << alnid << " [label=\"" << aln.name() << "\"];" << endl;
            out << "    " << alnid << " -> " << alnid-1 << " [dir=none,color=black];" << endl;
        }
        alnid++;
    }

    // include paths
    if (show_paths || walk_paths) {
        int pathid = alnid;
        Pictographs picts(random_seed);
        Colors colors(random_seed);
        function<void(const Path&)> lambda =
            [this,&pathid,&out,&picts,&colors,show_paths,walk_paths,show_mappings]
            (const Path& path) {
            string path_label = picts.hashed(path.name());
            string color = colors.hashed(path.name());
            if (show_paths) {
                for (int i = 0; i < path.mapping_size(); ++i) {
                    const Mapping& m = path.mapping(i);
                    stringstream mapid;
                    mapid << path_label << " " << m.position().node_id();
                    stringstream mappings;
                    if (show_mappings) {
                        mappings << pb2json(m);
                    }
                    string mstr = mappings.str();
                    mstr.erase(std::remove_if(mstr.begin(), mstr.end(), [](char c) { return c == '"'; }), mstr.end());
                    mstr = wrap_text(mstr, 50);

                    if (i == 0) { // add the path name at the start
                        out << "    " << pathid << " [label=\"" << path_label << " "
                            << path.name() << "  " << m.position().node_id() << " "
                            << mstr << "\",fontcolor=\"" << color << "\"];" << endl;
                    } else {
                        out << "    " << pathid << " [label=\"" << mapid.str() << " "
                            << mstr
                            << "\",fontcolor=\"" << color << "\"];" << endl;
                    }
                    if (i > 0 && adjacent_mappings(path.mapping(i-1), m)) {
                        out << "    " << pathid-1 << " -> " << pathid << " [dir=none,color=\"" << color << "\"];" << endl;
                    }
                    out << "    " << pathid << " -> " << m.position().node_id() << " [dir=none,color=\"" << color << "\", style=invis];" << endl;
                    //out << "    " << pathid << " -> " << m.position().node_id() << "[headport=n,tailport=s,color=\"" << color << "\"];" << endl;
                    out << "    { rank = same; " << pathid << "; " << m.position().node_id() << "; };" << endl;
                    pathid++;
                }
            }
            if (walk_paths) {
                for (int i = 0; i < path.mapping_size(); ++i) {
                    const Mapping& m1 = path.mapping(i);
                    if (i < path.mapping_size()-1) {
                        const Mapping& m2 = path.mapping(i+1);
                        out << m1.position().node_id() << " -> " << m2.position().node_id() << " [dir=none,tailport=ne,headport=nw,color=\"" << color << "\",label=\"     " << path_label << "     \",fontcolor=\"" << color << "\"];" << endl;
                    }
                }
            }
        };
        paths.for_each(lambda);
    }

    out << "}" << endl;
}
void VG::to_dot(ostream& out, vector<Alignment> alignments,
                bool show_paths,
                bool walk_paths,
                bool annotate_paths,
                bool show_mappings,
                bool invert_edge_ports,
                int random_seed,
                bool color_variants) {

    // setup graphviz output
    out << "digraph graphname {" << endl;
    out << "    node [shape=plaintext];" << endl;
    out << "    rankdir=LR;" << endl;
    //out << "    fontsize=22;" << endl;
    //out << "    colorscheme=paired12;" << endl;
    //out << "    splines=line;" << endl;
    //out << "    splines=true;" << endl;
    //out << "    smoothType=spring;" << endl;
    for (int i = 0; i < graph.node_size(); ++i) {
        Node* n = graph.mutable_node(i);
        auto node_paths = paths.of_node(n->id());
        out << "    " << n->id() << " [label=\"" << n->id() << ":" << n->sequence() << "\",shape=box,penwidth=2,";
        // for neato output, which tends to randomly order the graph
        if (is_head_node(n)) {
            out << "pos=\"" << -graph.node_size()*100 << ", "<< -10 << "\"";
        } else if (is_tail_node(n)) {
            out << "pos=\"" << graph.node_size()*100 << ", "<< -10 << "\"";
        }
        if (color_variants && node_paths.size() == 0){
            out << "color=red,";
        }
        out << "];" << endl;
    }

    // We're going to fill this in with all the path (symbol, color) label
    // pairs that each edge should get, by edge pointer. If a path takes an
    // edge multiple times, it will appear only once.
    map<Edge*, set<pair<string, string>>> symbols_for_edge;

    if(annotate_paths) {
        // We're going to annotate the paths, so we need to give them symbols and colors.
        Pictographs picts(random_seed);
        Colors colors(random_seed);
        // Work out what path symbols belong on what edges
        function<void(const Path&)> lambda = [this, &picts, &colors, &symbols_for_edge](const Path& path) {
            // Make up the path's label
            string path_label = picts.hashed(path.name());
            string color = colors.hashed(path.name());
            for (int i = 0; i < path.mapping_size(); ++i) {
                const Mapping& m1 = path.mapping(i);
                if (i < path.mapping_size()-1) {
                    const Mapping& m2 = path.mapping(i+1);
                    // skip if they are not contiguous
                    if (!adjacent_mappings(m1, m2)) continue;
                    // Find the Edge connecting the mappings in the order they occur in the path.
                    Edge* edge_used = get_edge(NodeTraversal(get_node(m1.position().node_id()), m1.position().is_reverse()),
                                               NodeTraversal(get_node(m2.position().node_id()), m2.position().is_reverse()));

                    // Say that edge should have this symbol
                    symbols_for_edge[edge_used].insert(make_pair(path_label, color));
                }
            }
        };
        paths.for_each(lambda);
    }

    for (int i = 0; i < graph.edge_size(); ++i) {
        Edge* e = graph.mutable_edge(i);
        auto from_paths = map_keys_to_set(paths.of_node(e->from()));
        auto to_paths = map_keys_to_set(paths.of_node(e->to()));
        set<string> both_paths;
        std::set_intersection(from_paths.begin(), from_paths.end(),
                              to_paths.begin(), to_paths.end(),
                              std::inserter(both_paths, both_paths.begin()));
        // are both nodes in the same path?
        /*
        bool in_path = !(!paths.empty()
                        && (both_paths.empty()
                            || !paths.are_consecutive_nodes_in_path(e->from(), e->to(),
                                                                    *both_paths.begin())));
                                                                    */

        // Grab the annotation symbols for this edge.
        auto annotations = symbols_for_edge.find(e);

        // Is the edge in the "wrong" direction for rank constraints?
        bool is_backward = e->from_start() && e->to_end();

        if(is_backward) {
            // Flip the edge around and write it forward.
            Edge* original = e;
            e = new Edge();

            e->set_from(original->to());
            e->set_from_start(!original->to_end());

            e->set_to(original->from());
            e->set_to_end(!original->from_start());
        }

        // display what kind of edge we have using different edge head and tail styles
        // depending on if the edge comes from the start or not
        out << "    " << e->from() << " -> " << e->to();
        out << " [dir=both,";
        if (!invert_edge_ports && e->from_start()
            || invert_edge_ports && !e->from_start()) {
            out << "arrowtail=none,";
            out << "tailport=sw,";
        } else {
            out << "arrowtail=none,";
            out << "tailport=ne,";
        }
        if (!invert_edge_ports && e->to_end()
            || invert_edge_ports && !e->to_end()) {
            out << "arrowhead=none,";
            out << "headport=se";
        } else {
            out << "arrowhead=none,";
            out << "headport=nw";
        }
        out << ",penwidth=2";

        if(annotations != symbols_for_edge.end()) {
            // We need to put a label on the edge with all the colored
            // characters for paths using it.
            out << ",label=<";

            for(auto& string_and_color : (*annotations).second) {
                // Put every symbol in its font tag.
                out << "<FONT COLOR=\"" << string_and_color.second << "\">" << string_and_color.first << "</FONT>";
            }

            out << ">";
        }

        out << "];" << endl;

        if(is_backward) {
            // We don't need this duplicate edge
            delete e;
        }
    }

    // add nodes for the alignments and link them to the nodes they match
    int alnid = max_node_id()+1;
    for (auto& aln : alignments) {
        // check direction
        if (!aln.has_path()) continue; // skip pathless alignments
        if (!aln.path().mapping(0).position().is_reverse()) {
            out << "    " << alnid << " [label=\"+""\",fontcolor=green];" << endl;
            out << "    " << alnid << " -> " << alnid+1 << " [dir=none,color=green];" << endl;
        } else {
            out << "    " << alnid << " [label=\"-""\",fontcolor=purple];" << endl;
            out << "    " << alnid << " -> " << alnid+1 << " [dir=none,color=purple];" << endl;
        }
        alnid++;
        for (int i = 0; i < aln.path().mapping_size(); ++i) {
            const Mapping& m = aln.path().mapping(i);
            //void mapping_cigar(const Mapping& mapping, vector<pair<int, char> >& cigar);
            //string cigar_string(vector<pair<int, char> >& cigar);
            stringstream mapid;
            //mapid << alnid << ":" << m.position().node_id() << ":" << cigar_string(cigar);
            //mapid << cigar_string(cigar) << ":"
            //      << (m.is_reverse() ? "-" : "+") << m.position().offset() << ":"
            mapid << pb2json(m);
            string mstr = mapid.str();
            mstr.erase(std::remove_if(mstr.begin(), mstr.end(), [](char c) { return c == '"'; }), mstr.end());
            mstr = wrap_text(mstr, 50);
            // determine sequence of this portion of the alignment
            // set color based on cigar/mapping relationship
            // some mismatch, indicate with orange color
            string color = mapping_is_simple_match(m) ? "blue" : "orange";
            out << "    " << alnid << " [label=\"" << mstr << "\",fontcolor=" << color << ",fontsize=10];" << endl;
            if (i > 0) {
                out << "    " << alnid-1 << " -> " << alnid << "[dir=none,color=" << color << "];" << endl;
            }
            out << "    " << alnid << " -> " << m.position().node_id() << "[dir=none,color=" << color << ", style=invis];" << endl;
            out << "    { rank = same; " << alnid << "; " << m.position().node_id() << "; };" << endl;
            //out << "    " << m.position().node_id() << " -- " << alnid << "[color=" << color << ", style=invis];" << endl;
            alnid++;
        }
        if (!aln.path().mapping(aln.path().mapping_size()-1).position().is_reverse()) {
            out << "    " << alnid << " [label=\"-""\",fontcolor=purple];" << endl;
            out << "    " << alnid-1 << " -> " << alnid << " [dir=none,color=purple];" << endl;
        } else {
            out << "    " << alnid << " [label=\"+""\",fontcolor=green];" << endl;
            out << "    " << alnid-1 << " -> " << alnid << " [dir=none,color=green];" << endl;
        }
        alnid++;
    }

    // include paths
    if (show_paths || walk_paths) {
        int pathid = alnid;
        Pictographs picts(random_seed);
        Colors colors(random_seed);
        function<void(const Path&)> lambda =
            [this,&pathid,&out,&picts,&colors,show_paths,walk_paths,show_mappings]
            (const Path& path) {
            string path_label = picts.hashed(path.name());
            string color = colors.hashed(path.name());
            if (show_paths) {
                for (int i = 0; i < path.mapping_size(); ++i) {
                    const Mapping& m = path.mapping(i);
                    stringstream mapid;
                    mapid << path_label << " " << m.position().node_id();
                    stringstream mappings;
                    if (show_mappings) {
                        mappings << pb2json(m);
                    }
                    string mstr = mappings.str();
                    mstr.erase(std::remove_if(mstr.begin(), mstr.end(), [](char c) { return c == '"'; }), mstr.end());
                    mstr = wrap_text(mstr, 50);

                    if (i == 0) { // add the path name at the start
                        out << "    " << pathid << " [label=\"" << path_label << " "
                            << path.name() << "  " << m.position().node_id() << " "
                            << mstr << "\",fontcolor=\"" << color << "\"];" << endl;
                    } else {
                        out << "    " << pathid << " [label=\"" << mapid.str() << " "
                            << mstr
                            << "\",fontcolor=\"" << color << "\"];" << endl;
                    }
                    if (i > 0 && adjacent_mappings(path.mapping(i-1), m)) {
                        out << "    " << pathid-1 << " -> " << pathid << " [dir=none,color=\"" << color << "\"];" << endl;
                    }
                    out << "    " << pathid << " -> " << m.position().node_id() << " [dir=none,color=\"" << color << "\", style=invis];" << endl;
                    //out << "    " << pathid << " -> " << m.position().node_id() << "[headport=n,tailport=s,color=\"" << color << "\"];" << endl;
                    out << "    { rank = same; " << pathid << "; " << m.position().node_id() << "; };" << endl;
                    pathid++;
                }
            }
            if (walk_paths) {
                for (int i = 0; i < path.mapping_size(); ++i) {
                    const Mapping& m1 = path.mapping(i);
                    if (i < path.mapping_size()-1) {
                        const Mapping& m2 = path.mapping(i+1);
                        out << m1.position().node_id() << " -> " << m2.position().node_id() << " [dir=none,tailport=ne,headport=nw,color=\"" << color << "\",label=\"     " << path_label << "     \",fontcolor=\"" << color << "\"];" << endl;
                    }
                }
            }
        };
        paths.for_each(lambda);
    }

    out << "}" << endl;
}

void VG::to_gfa(ostream& out) {
    map<id_t, vector<string> > sorted_output;
    out << "H" << "\t" << "HVN:Z:1.0" << endl;
    for (int i = 0; i < graph.node_size(); ++i) {
        Node* n = graph.mutable_node(i);
        stringstream s;
        s << "S" << "\t" << n->id() << "\t" << n->sequence() << "\n";
        auto& node_mapping = paths.get_node_mapping(n->id());
        set<Mapping*> seen;
        for (auto& p : node_mapping) {
            for (auto* m : p.second) {
                if (seen.count(m)) continue;
                else seen.insert(m);
                const Mapping& mapping = *m;
                string cigar;
                if (mapping.edit_size() > 0) {
                    vector<pair<int, char> > cigarv;
                    mapping_cigar(mapping, cigarv);
                    cigar = cigar_string(cigarv);
                } else {
                    // empty mapping edit implies perfect match
                    stringstream cigarss;
                    cigarss << n->sequence().size() << "M";
                    cigar = cigarss.str();
                }
                string orientation = mapping.position().is_reverse() ? "-" : "+";
                s << "P" << "\t" << n->id() << "\t" << p.first << "\t"
                  << mapping.rank() << "\t" << orientation << "\t" << cigar << "\n";
            }
        }
        sorted_output[n->id()].push_back(s.str());
    }
    for (int i = 0; i < graph.edge_size(); ++i) {
        Edge* e = graph.mutable_edge(i);
        stringstream s;
        s << "L" << "\t" << e->from() << "\t"
          << (e->from_start() ? "-" : "+") << "\t"
          << e->to() << "\t"
          << (e->to_end() ? "-" : "+") << "\t"
          << "0M" << endl;
        sorted_output[e->from()].push_back(s.str());
    }
    for (auto& chunk : sorted_output) {
        for (auto& line : chunk.second) {
            out << line;
        }
    }
}

void VG::to_turtle(ostream& out, const string& rdf_base_uri) {
    map<id_t, vector<string> > sorted_output;
    out << "@base <http://example.org/vg/> . " << endl;
    out << "@prefix n:<" <<  rdf_base_uri <<"/node/> . " << endl;
    out << "@prefix p:<" <<  rdf_base_uri <<"/path/> . " << endl;
    out << "@prefix s:<" <<  rdf_base_uri <<"/step/> . " << endl;
    out << "@prefix r:<http://www.w3.org/1999/02/22-rdf-syntax-ns#> . " << endl;
    for (int i = 0; i < graph.node_size(); ++i) {
        Node* n = graph.mutable_node(i);
        stringstream s;
        s << "n:" << n->id() << " r:value \"" << n->sequence() << "\" . " << endl ;
        auto& node_mapping = paths.get_node_mapping(n->id());
        set<Mapping*> seen;
        for (auto& p : node_mapping) {
            for (auto* m : p.second) {
                if (seen.count(m)) continue;
                else seen.insert(m);
                const Mapping& mapping = *m;
//                string orientation = mapping.position().is_reverse() ? "-" : "+";
//                s << "P" << "\t" << n->id() << "\t" << p.first << "\t"
//                  << mapping.rank() << "\t" << orientation << "\t" << cigar << "\n";
                  s << "s:" << p.first << "#" << mapping.rank() << " <rank> " << mapping.rank() << " ; "  << endl ;
                  string orientation = mapping.position().is_reverse() ? "<Reverse>" : "<Forward>";
                  s << "\t a " << orientation <<" ; " << endl;
                  s << "\t<node> n:" << n->id() << " ; " << endl;
                  s << "\t<path> p:" << p.first << " . " << endl;

//                s << "n:" << n->id() << " r:value \"" << n->sequence() << "\" . \n"
            }
        }
        sorted_output[n->id()].push_back(s.str());
    }
    for (int i = 0; i < graph.edge_size(); ++i) {
        Edge* e = graph.mutable_edge(i);
        stringstream s;
        s << "n:" << e->from();
        if (e->from_start() && e->to_end()) {
          s << " <linksReverseToReverse> " ; // <--
        } else if (e->from_start() && !e->to_end()) {
          s << " <linksReverseToForward> " ; // -+
        } else if (e->to_end()) {
          s << " <linksForwardToReverse> " ; //+-
        } else {
          s << " <linksForwardToForward> " ; //++
        }
        s << "n:" << e->to() << " . " << endl;
        sorted_output[e->from()].push_back(s.str());
    }
    for (auto& chunk : sorted_output) {
        for (auto& line : chunk.second) {
            out << line;
        }
    }
}
void VG::destroy_alignable_graph(void) {
    if (gssw_aligner != NULL) {
        delete gssw_aligner;
    }
}

void VG::connect_node_to_nodes(Node* node, vector<Node*>& nodes, bool from_start) {
    for (vector<Node*>::iterator n = nodes.begin(); n != nodes.end(); ++n) {
        // Connect them left to right, unless instructed otherwise
        create_edge(node, (*n), from_start, false);
    }
}

void VG::connect_nodes_to_node(vector<Node*>& nodes, Node* node, bool to_end) {
    for (vector<Node*>::iterator n = nodes.begin(); n != nodes.end(); ++n) {
        // Connect them left to right, unless instructed otherwise
        create_edge((*n), node, false, to_end);
    }
}

void VG::connect_node_to_nodes(NodeTraversal node, vector<NodeTraversal>& nodes) {
    for (vector<NodeTraversal>::iterator n = nodes.begin(); n != nodes.end(); ++n) {
        // Connect them left to right
        create_edge(node, (*n));
    }
}

void VG::connect_nodes_to_node(vector<NodeTraversal>& nodes, NodeTraversal node) {
    for (vector<NodeTraversal>::iterator n = nodes.begin(); n != nodes.end(); ++n) {
        // Connect them left to right
        create_edge((*n), node);
    }
}

// join all subgraphs together to a "null" head node
Node* VG::join_heads(void) {
    // Find the head nodes
    vector<Node*> heads;
    head_nodes(heads);

    // Then create the new node (so it isn't picked up as a head)
    current_id = max_node_id()+1;
    Node* root = create_node("N");

    // Wire it to all the heads and return
    connect_node_to_nodes(root, heads);
    return root;
}

void VG::join_heads(Node* node, bool from_start) {
    vector<Node*> heads;
    head_nodes(heads);

    // If the node we have been given shows up as a head, remove it.
    for(auto i = heads.begin(); i != heads.end(); ++i) {
        if(*i == node) {
            heads.erase(i);
            break;
        }
    }

    connect_node_to_nodes(node, heads, from_start);
}

void VG::join_tails(Node* node, bool to_end) {
    vector<Node*> tails;
    tail_nodes(tails);

    // If the node we have been given shows up as a tail, remove it.
    for(auto i = tails.begin(); i != tails.end(); ++i) {
        if(*i == node) {
            tails.erase(i);
            break;
        }
    }

    connect_nodes_to_node(tails, node, to_end);
}

void VG::add_start_end_markers(int length,
                               char start_char, char end_char,
                               Node*& start_node, Node*& end_node,
                               id_t start_id, id_t end_id) {
    // This set will hold all the nodes we haven't attached yet. But we don't
    // want it to hold the head_tail_node, so we fill it in now.
    set<Node*> unattached;
    for_each_node([&](Node* node) {
        unattached.insert(node);
    });

    // We handle the head and tail joining ourselves so we can do connected components.
    // We collect these before we add the new head/tail node so we don't have to filter it out later.
    vector<Node*> heads;
    head_nodes(heads);
    vector<Node*> tails;
    tail_nodes(tails);

    if(start_node == nullptr) {
        // We get to create the node. In its forward orientation it's the start node, so we use the start character.
        string start_string(length, start_char);
        start_node = create_node(start_string, start_id);
    } else {
        // We got a node to use
        add_node(*start_node);
    }

    if(end_node == nullptr) {
        // We get to create the node. In its forward orientation it's the end node, so we use the end character.
        string end_string(length, end_char);
        end_node = create_node(end_string, end_id);
    } else {
        // We got a node to use
        add_node(*end_node);
    }

#ifdef debug
    cerr << "Start node is " << start_node->id() << ", end node is " << end_node->id() << endl;
#endif

    for(Node* head : heads) {
        if(unattached.count(head)) {
            // This head is unconnected.

            // Mark everything it's attached to as attached
            for_each_connected_node(head, [&](Node* node) {
                unattached.erase(node);
            });
        }

        // Tie it to the start node
        create_edge(start_node, head);
#ifdef debug
    cerr << "Added edge " << start_node->id() << "->" << head->id() << endl;
#endif
    }

    for(Node* tail : tails) {
        if(unattached.count(tail)) {
            // This tail is unconnected.

            // Mark everything it's attached to as attached
            for_each_connected_node(tail, [&](Node* node) {
                unattached.erase(node);
            });
        }

        // Tie it to the end node
        create_edge(tail, end_node);
#ifdef debug
    cerr << "Added edge " << tail->id() << "->" << end_node->id() << endl;
#endif
    }

    // Find the connected components that aren't attached, if any.
    while(!unattached.empty()) {
        // Grab and attach some unattached node
        Node* to_attach = *(unattached.begin());

        // Mark everything it's attached to as attached
        for_each_connected_node(to_attach, [&](Node* node) {
            unattached.erase(node);
        });

        // Add the edge
        create_edge(start_node, to_attach);
#ifdef debug
        cerr << "Added cycle-breaking edge " << start_node->id() << "->" << to_attach->id() << endl;
#endif
        vector<Edge*> edges;
        edges_of_node(to_attach, edges);
        for (auto edge : edges) {
            //cerr << "edge of " << to_attach->id() << " " << edge->from() << " " << edge->to() << endl;
            if (edge->to() == to_attach->id() && edge->from() != start_node->id()) {
                //cerr << "creating edge" << endl;
                Edge* created = create_edge(edge->from(), end_node->id(), edge->from_start(), false);
#ifdef debug
                cerr << "Added edge " << pb2json(*created) << " in response to " << pb2json(*edge) << endl;
#endif
            }
        }
#ifdef debug
        cerr << "Broke into disconnected component at " << to_attach->id() << endl;
#endif
    }

    // Now we have no more disconnected stuff in our graph.

#ifdef debug
    cerr << "Start node edges: " << endl;
    vector<Edge*> edges;
    edges_of_node(start_node, edges);
    for(auto e : edges) {
        std::cerr << pb2json(*e) << std::endl;
    }

    cerr << "End node edges: " << endl;
    edges.clear();
    edges_of_node(end_node, edges);
    for(auto e : edges) {
        std::cerr << pb2json(*e) << std::endl;
    }

#endif

}

Alignment VG::align(const Alignment& alignment) {

    // to be completely aligned, the graph's head nodes need to be fully-connected to a common root
    auto aln = alignment;
    //serialize_to_file("init-align.vg");
//    Node* root = join_heads();

    // we join first and then flip due to issue #116
    set<id_t> flipped_nodes;
    //VG pre = *this;
    orient_nodes_forward(flipped_nodes);
    //serialize_to_file("flip-align.vg");

    Node* root = join_heads();
    // Put the nodes in sort order within the graph
    sort();

    gssw_aligner = new GSSWAligner(graph);
    gssw_aligner->align(aln);

    delete gssw_aligner;
    gssw_aligner = NULL;

    destroy_node(root);

    //serialize_to_file("before_flip.vg");
    //write_alignment_to_file(aln, "before_flip.gam");

    // is the alignment correct?
    /*
    if (aln.path().mapping_size() && path_sequence(aln.path()) != alignment.sequence()) {
        cerr << "failure before flip" << endl;
        assert(false);
    }
    */

    flip_nodes(aln, flipped_nodes, [this](id_t node_id) {
            // We need to feed in the lengths of nodes, so the offsets in the alignment can be updated.
            return get_node(node_id)->sequence().size();
        });

    // is the alignment correct?
    /*
    if (aln.path().mapping_size() && path_sequence(aln.path()) != alignment.sequence()) {
        cerr << "failure after flip" << endl;
        cerr << "flipped: ";
        for (auto id : flipped_nodes) {
            cerr << id << " ";
        }
        cerr << endl;
        pre.serialize_to_file("fail_after_flip.vg");
        write_alignment_to_file(aln, "fail_after_flip.gam");
        assert(false);
    }
    */

    return aln;
}

Alignment VG::align(const string& sequence) {
    Alignment alignment;
    alignment.set_sequence(sequence);
    return align(alignment);
}

const string VG::hash(void) {
    stringstream s;
    serialize_to_ostream(s);
    return sha1sum(s.str());
}

void VG::for_each_kmer_parallel(int kmer_size,
                                int edge_max,
                                function<void(string&, list<NodeTraversal>::iterator, int, list<NodeTraversal>&, VG&)> lambda,
                                int stride,
                                bool allow_dups,
                                bool allow_negatives) {
    _for_each_kmer(kmer_size, edge_max, lambda, true, stride, allow_dups, allow_negatives);
}

void VG::for_each_kmer(int kmer_size,
                       int edge_max,
                       function<void(string&, list<NodeTraversal>::iterator, int, list<NodeTraversal>&, VG&)> lambda,
                       int stride,
                       bool allow_dups,
                       bool allow_negatives) {
    _for_each_kmer(kmer_size, edge_max, lambda, false, stride, allow_dups, allow_negatives);
}

void VG::for_each_kmer_of_node(Node* node,
                               int kmer_size,
                               int edge_max,
                               function<void(string&, list<NodeTraversal>::iterator, int, list<NodeTraversal>&, VG&)> lambda,
                               int stride,
                               bool allow_dups,
                               bool allow_negatives) {
    _for_each_kmer(kmer_size, edge_max, lambda, false, stride, allow_dups, allow_negatives, node);
}

void VG::_for_each_kmer(int kmer_size,
                        int edge_max,
                        function<void(string&, list<NodeTraversal>::iterator, int, list<NodeTraversal>&, VG&)> lambda,
                        bool parallel,
                        int stride,
                        bool allow_dups,
                        bool allow_negatives,
                        Node* node) {

#ifdef debug
    cerr << "Looking for kmers of size " << kmer_size << " over " << edge_max << " edges with node " << node << endl;
#endif

    // use an LRU cache to clean up duplicates over the last 1mb
    // use one per thread so as to avoid contention
    // If we aren't starting a parallel kmer iteration from here, just fill in 0.
    // TODO: How do we know this is big enough?
    map<int, LRUCache<string, bool>* > lru;
#pragma omp parallel
    {
#pragma omp single
        for (int i = 0; i < (parallel ? omp_get_num_threads() : 1); ++i) {
            lru[i] = new LRUCache<string, bool>(100000);
        }
    }
    // constructs the cache key
    // experiment -- use a struct here
    // We deduplicate kmers based on where they start, where they end (optionally), and where they are viewed from.
    auto make_cache_key = [](string& kmer,
                             id_t start_node, int start_pos,
                             id_t view_node, int view_pos,
                             id_t end_node, int end_pos) -> string {
        string cache_key = kmer;
        cache_key.resize(kmer.size() + sizeof(Node*) + 3*sizeof(id_t) + 3*sizeof(int));
        memcpy((char*)cache_key.c_str()+kmer.size(), &start_node, sizeof(id_t));
        memcpy((char*)cache_key.c_str()+kmer.size()+1*sizeof(id_t), &start_pos, sizeof(int));
        memcpy((char*)cache_key.c_str()+kmer.size()+1*sizeof(id_t)+1*sizeof(int), &view_node, sizeof(id_t));
        memcpy((char*)cache_key.c_str()+kmer.size()+2*sizeof(id_t)+1*sizeof(int), &view_pos, sizeof(int));
        memcpy((char*)cache_key.c_str()+kmer.size()+2*sizeof(id_t)+2*sizeof(int), &end_node, sizeof(id_t));
        memcpy((char*)cache_key.c_str()+kmer.size()+3*sizeof(id_t)+2*sizeof(int), &end_pos, sizeof(int));
        return cache_key;
    };

    auto handle_path = [this,
                        &lambda,
                        kmer_size,
                        stride,
                        allow_dups,
                        allow_negatives,
                        &lru,
                        &make_cache_key,
                        &parallel,
                        &node](list<NodeTraversal>::iterator forward_node, list<NodeTraversal>& forward_path) {
#ifdef debug
        cerr << "Handling path: " << endl;
        for(auto& traversal : forward_path) {
            cerr << "\t" << traversal.node->id() << " " << traversal.backward << endl;
        }
#endif

        // Reserve a place for our reversed path, if we find ourselves needing to flip it around for a negative offset kmer.
        list<NodeTraversal> reversed_path;

        // And one for the reversed version of this NodeTraversal on that path
        list<NodeTraversal>::iterator reversed_node;


        // expand the path into a vector :: 1,1,1,2,2,2,2,3,3 ... etc.
        // this makes it much easier to quickly get all the node matches of each kmer

        // We expand out as iterators in the path list, so we can get the
        // traversal but also distinguish different node instances in the path.
        vector<list<NodeTraversal>::iterator> node_by_path_position;
        expand_path(forward_path, node_by_path_position);

        // Go get the cache for this thread if _for_each_kmer launched threads,
        // and the only one we made (thread 0) if we're running this
        // _for_each_kmer call in a single thread. Remember that _for_each_kmer
        // itself may be called by many MPI threads in parallel.
        auto cache = lru[parallel ? omp_get_thread_num() : 0];
        assert(cache != nullptr);

        map<NodeTraversal*, int> node_start;
        node_starts_in_path(forward_path, node_start);

        // now process the kmers of this sequence
        // by first getting the sequence
        string seq = path_string(forward_path);

        // but bail out if the sequence is shorter than the kmer size
        if (seq.size() < kmer_size) return;

        // and then stepping across the path, finding the kmers, and then implied node overlaps
        for (int i = 0; i <= seq.size() - kmer_size; i+=stride) {

            // get the kmer
            string forward_kmer = seq.substr(i, kmer_size);
            // record when we get a kmer match

            // We'll fill this in if needed.
            string reversed_kmer;

            // execute our callback on each kmer/node/position
            // where node == node
            int j = 0;
            while (j < kmer_size) {
                if (forward_node == node_by_path_position[i+j]) {
                    // At this position along this possible kmer, we're in the
                    // instance of the node we're interested in the kmers of.


                    // Grab the node the kmer started at
                    list<NodeTraversal>::iterator start_node = node_by_path_position[i];
                    // And the one it's going to end at
                    list<NodeTraversal>::iterator end_node = node_by_path_position[i + kmer_size - 1];
                    // Work out how far into its actual starting node this kmer started.
                    size_t start_node_offset = i - node_start[&(*start_node)];

                    if(!allow_negatives && node == nullptr) {
                        // If we do allow negatives, we'll just articulate kmers
                        // from both sides whenever they cross edges. Otherwise,
                        // we only want edge-crossing kmers once, so we should
                        // only announce them to the callback from one of their
                        // ends. We arbitrarily choose the end with the lower
                        // node ID.

                        // We only do this when we aren't getting the kmers of a
                        // specific node.

                        if(forward_node == start_node &&
                           (*start_node).node->id() > (*end_node).node->id()) {
                            // We're on the start, but it's ID is larger than the end's.
                            // Announce the kmer from the end instead.
                            ++j;
                            continue;
                        }

                        if(forward_node == end_node &&
                           (*end_node).node->id() > (*start_node).node->id()) {
                            // We're on the end, but it's ID is larger than the start's.
                            // Announce the kmer from the start instead.
                            ++j;
                            continue;
                        }

                        if((*end_node).node->id() == (*start_node).node->id() &&
                            end_node != start_node &&
                            forward_node == end_node) {

                            // If this kmer starts and ends in different
                            // instances of the same node along the path, only
                            // announce it from the one it starts in. Skip the
                            // one it ends in.
                            ++j;
                            continue;
                        }
                    }

                    // We now know we should announce this kmer from this node.

                    // Work out where this node started along the path
                    int node_position = node_start[&(*forward_node)];
                    // And how far into the node this kmer started
                    int kmer_forward_relative_start = i - node_position;
                    // Negative-offset kmers will be processed, but will be
                    // corrected to the opposite strand if negative offsets are
                    // not allowed.
                    int kmer_reversed_relative_start;
                    // Did we flip?
                    bool reversed = false;
                    if(kmer_forward_relative_start < 0 && !allow_negatives) {
                        // This kmer starts at a negative offset from this node.
                        // We need to announce it with a positive offset.

                        size_t node_length = (*forward_node).node->sequence().size();

                        if(kmer_forward_relative_start + kmer_size > node_length) {
                            // If it doesn't start or end in this node, and is
                            // just passing through, there's no way to
                            // articulate it for this node with a positive
                            // offset, so we just skip to the next character in
                            // the kmer.
                            ++j;
                            continue;
                        }

                        // We know the kmer has its end in this node.

                        // If it ends in this node, we can reverse it and get a
                        // positive offset.

                        if(reversed_kmer.empty()) {
                            // Fill in the reversed kmer the first time we need it.
                            reversed_kmer = reverse_complement(forward_kmer);
                        }

                        if(reversed_path.empty()) {
                            // Only fill in the reversed path the first time we need it.
                            for(NodeTraversal traversal : forward_path) {
                                // Operate on copies here
                                traversal.backward = !traversal.backward;
                                reversed_path.push_front(traversal);
                            }

                            // Fill in the reversed iterator too
                            reversed_node = reversed_path.begin();
                            list<NodeTraversal>::iterator i(forward_node);

                            // If forward_node is the last non-end() item, we
                            // don't want to advance reversed_node at all from
                            // the first item of the reversed path.
                            ++i;

                            while(i != forward_path.end()) {
                                // Walk i towards the end of the forward path,
                                // and reversed_node in from the corresponding
                                // end of the reversed path.
                                ++i;
                                ++reversed_node;
                            }
                        }

                        // Flip the kmer start around to something that will be positive.
                        // We don't need a -1 here.
                        kmer_reversed_relative_start = node_length - (kmer_forward_relative_start + kmer_size);

                        // We flipped.
                        reversed = true;
                    }

                    // Set up some references so we don't need to make local
                    // copies unless we actually did need to reverse the kmer.
                    string& kmer = reversed ? reversed_kmer : forward_kmer;
                    list<NodeTraversal>::iterator& instance = reversed ? reversed_node : forward_node;
                    list<NodeTraversal>& path = reversed ? reversed_path : forward_path;
                    int& kmer_relative_start = reversed ? kmer_reversed_relative_start : kmer_forward_relative_start;

                    // Make sure we aren't disobeying instructions
                    assert(!(kmer_relative_start < 0 && !allow_negatives));

                    // What key in the cache do we say that we processed? We're
                    // going to cache kmers in their forward orientation, even
                    // if they are at negative relative offsets and we aren't
                    // supposed to be using those. Because for_each_kpath only
                    // ever presents a node to this function in its forward
                    // orientation, we'll never have a situation where we should
                    // have done the cache key on the opposite strand.
                    string cache_key;
                    if (allow_dups) {
                        // Duplicate kmers starting at the same place are allowed if the paths go to different places next.
                        // This is deduplicating by node ID so we don't have to worry about instances on the path.
                        // TODO: forward_node won't be passed in as a backward traversal from for_each_kpath, right?

                        // figure out past-the-end-of-the-kmer position and node
                        list<NodeTraversal>::iterator past_end = (i+kmer_size >= node_by_path_position.size())
                            ? path.end()
                            : node_by_path_position[i + kmer_size-1];
                        int node_past_end_position = (past_end == path.end()) ? 0 : i+kmer_size - node_start[&(*past_end)];

#ifdef debug
                        cerr << "Checking for duplicates of " << (*start_node).node->id() << "." << start_node_offset
                             << (reversed?"⍃":"⍄")
                             << "-" << forward_kmer  << "-" << (past_end == path.end() ? 0 : (*past_end).node->id()) << "."
                             << node_past_end_position << " viewed from "
                             << (*forward_node).node->id() << " offset " << kmer_forward_relative_start << endl;
#endif

                        cache_key = make_cache_key(forward_kmer, (*start_node).node->id(), start_node_offset,
                                                                 (*forward_node).node->id(), kmer_forward_relative_start,
                                                                 (past_end == path.end() ? 0 : (*past_end).node->id()),
                                                                 node_past_end_position);
                    } else {
                        // Duplicate kmers starting at the same place aren't allowed, no matter where they go after the end.
                        // This is deduplicating by node ID so we don't have to worry about instances on the path.
                        cache_key = make_cache_key(forward_kmer, (*start_node).node->id(), start_node_offset,
                                                                 (*forward_node).node->id(), kmer_forward_relative_start,
                                                                 0, 0);
                    }

                    // See if this kmer is mentioned in the cache already
                    pair<bool, bool> c = cache->retrieve(cache_key);
                    if (!c.second && (*instance).node != NULL) {
                        // TODO: how could we ever get a null node here?
                        // If not, put it in and run on it.
                        cache->put(cache_key, true);

                        lambda(kmer, instance, kmer_relative_start, path, *this);
                    } else {
#ifdef debug
                        cerr << "Skipped " << kmer << " because it was already done" << endl;
#endif
                    }

                }
                ++j;
            }
        }
    };

    auto noop = [](NodeTraversal) { };

    if(node == nullptr) {
        // Look at all the kpaths
        if (parallel) {
            for_each_kpath_parallel(kmer_size, edge_max, noop, noop, handle_path);
        } else {
            for_each_kpath(kmer_size, edge_max, noop, noop, handle_path);
        }
    } else {
        // Look only at kpaths of the specified node
        for_each_kpath_of_node(node, kmer_size, edge_max, noop, noop, handle_path);
    }

}

int VG::path_edge_count(list<NodeTraversal>& path, int32_t offset, int path_length) {
    int edge_count = 0;
    // starting from offset in the first node
    // how many edges do we cross?

    // This is the remaining path length
    int l = path_length;

    // This is the next node we are looking at.
    list<NodeTraversal>::iterator pitr = path.begin();

    // How many bases of the first node can we use?
    int available_in_first_node = (*pitr).node->sequence().size() - offset;

    if(available_in_first_node >= l) {
        // Cross no edges
        return 0;
    }

    l -= available_in_first_node;
    pitr++;
    while (l > 0) {
        // Now we can ignore node orientation
        ++edge_count;
        l -= (*pitr++).node->sequence().size();
    }
    return edge_count;
}

int VG::path_end_node_offset(list<NodeTraversal>& path, int32_t offset, int path_length) {
    // This is the remaining path length
    int l = path_length;

    // This is the next node we are looking at.
    list<NodeTraversal>::iterator pitr = path.begin();

    // How many bases of the first node can we use?
    int available_in_first_node = (*pitr).node->sequence().size() - offset;

    if(available_in_first_node >= l) {
        // Cross no edges
        return available_in_first_node - l;
    }

    l -= available_in_first_node;
    pitr++;
    while (l > 0) {
        l -= (*pitr++).node->sequence().size();
    }
    // Now back out the last node we just took.
    l += (*--pitr).node->sequence().size();

    // Measure form the far end of the last node.
    l = (*pitr).node->sequence().size() - l - 1;

    return l;
}

const vector<Alignment> VG::paths_as_alignments(void) {
    vector<Alignment> alns;
    paths.for_each([this,&alns](const Path& path) {
            alns.emplace_back();
            auto& aln = alns.back();
            *aln.mutable_path() = path; // copy the path
            // now reconstruct the sequence
            aln.set_sequence(this->path_sequence(path));
            aln.set_name(path.name());
        });
    return alns;
}

const string VG::path_sequence(const Path& path) {
    string seq;
    for (size_t i = 0; i < path.mapping_size(); ++i) {
        auto& m = path.mapping(i);
        seq.append(mapping_sequence(m, *get_node(m.position().node_id())));
    }
    return seq;
}

void VG::kmer_context(string& kmer,
                      int kmer_size,
                      int edge_max,
                      bool forward_only,
                      list<NodeTraversal>& path,
                      list<NodeTraversal>::iterator start_node,
                      int32_t start_offset,
                      list<NodeTraversal>::iterator& end_node,
                      int32_t& end_offset,
                      set<tuple<char, id_t, bool, int32_t>>& prev_positions,
                      set<tuple<char, id_t, bool, int32_t>>& next_positions) {

    // Say we couldn't find an and node. We'll replace this when we do.
    end_node = path.end();

    // Start our iterator at our kmer's starting node instance.
    list<NodeTraversal>::iterator np = start_node;

    if (start_offset == 0) {
        // for each node connected to this one
        // what's its last character?
        // add to prev_chars

        // TODO: do we have to check if we would cross too many edges here too?

        vector<NodeTraversal> prev_nodes;
        nodes_prev(*start_node, prev_nodes);
        for (auto n : prev_nodes) {
            const string& seq = n.node->sequence();
            // We have to find the last chartacter in either orientation.
            char c = n.backward ? reverse_complement(seq[0]) : seq[seq.size()-1];
            // Also note the previous position (which was always the last character in the orientation we'll be looking at it in)
            prev_positions.insert(
                make_tuple(c,
                           n.node->id(),
                           n.backward,
                           n.node->sequence().size() - 1));
        }
    } else {
        // Grab and point to the previous character in this orientation of this node.
        const string& seq = (*start_node).node->sequence();
        // If we're on the reverse strand, we go one character later in the
        // string than start_offset from its end. Otherwise we go one character
        // earlier than start_offset from its beginning.
        // TODO: Add some methods to get characters at offsets in NodeTraversals
        char c = (*start_node).backward ? reverse_complement(seq[seq.size() - start_offset]) : seq[start_offset - 1];
        prev_positions.insert(
            make_tuple(c,
                       (*start_node).node->id(),
                       (*start_node).backward,
                       start_offset - 1));
    }

    // find the kmer end
    int pos = start_offset; // point at start of kmer
    bool first_in_path = true;
    // while we're not through with the path
    while (np != path.end()) {
        NodeTraversal n = *np;
        // Every time we look into a new node, we add in the amount of sequence
        // in that node. So this is the number of bases after the start of our
        // kmer up through the node we're looking at.
        // TODO: rename this to something more descriptive.
        int newpos = pos + n.node->sequence().size();

        // QUESTION:
        // Would the edge_max constraint cause us to drop the next kmer?
        // ANSWER:
        // It will when the count of edges in the implied path would be >edge_max
        // So assemble these paths and answer that question.
        // --- you can assemble any one of them, or simpler,
        // the question to ask is 1) are we losing an edge crossing on the left?
        // 2) are we gaining a new edge crossing on the right?

        if (first_in_path) {
            // Start with newpos equal to the amount of sequence in the node the
            // kmer is on, minus that consumed by the offset to the start of the
            // kmer.
            newpos = n.node->sequence().size() - pos;
            first_in_path = false;
        }
        if (newpos == kmer.size()) {
            // The kmer ended right at the end of a node

            // Save the end node instance and offset for the kmer. Remember that
            // end_offset counts rightward.
            end_node = np;
            end_offset = 0;

            // we might lose the next kmer
            // if the current path crosses the edge max number of edges
            // and the next doesn't lose an edge on the left
            // TODO: implement that

            // Look at all the nodes that might come next.
            vector<NodeTraversal> next_nodes;
            nodes_next(n, next_nodes);
            for (auto m : next_nodes) {
                // How long is this next node?
                size_t node_length = m.node->sequence().size();
                // If the next node is backward, get the rc of its last character. Else get its first.
                char c = m.backward ? reverse_complement(m.node->sequence()[node_length - 1]) : m.node->sequence()[0];
                // We're going to the 0 offset on this node, no matter what orientation that actually is.
                next_positions.insert(
                    make_tuple(
                        c,
                        m.node->id(),
                        m.backward,
                        0));
            }
            break;
        } else if (newpos > kmer.size()) {
            // There is at least one character in this node after the kmer

            // How long is this node?
            size_t node_length = n.node->sequence().size();

            // How far in from the left of the oriented node is the first base not in the kmer?
            // We know this won't be 0, or we'd be in the if branch above.
            int off = node_length - (newpos - kmer.size());

            // Save the end node instance and offset for the kmer. Remember that
            // end_offset counts rightward, and we need to walk in 1 more to
            // actually be on the kmer (which we accomplish by omitting the -1
            // we would usually use when reversing).
            end_node = np;
            end_offset = node_length - off;

            // Fill in the next characters and positions. Remember that off
            // points to the first character after the end of the kmer.
            char c = n.backward ?
                reverse_complement(n.node->sequence()[node_length - off - 1]) :
                n.node->sequence()[off];
            next_positions.insert(
                make_tuple(c,
                           n.node->id(),
                           n.backward,
                           off));
            break;
        } else {
            pos = newpos;
            ++np;
        }
    }

    if(end_node == path.end()) {
        cerr << "Could not find end node for " << kmer << " at " << start_offset << " into "
             << (*start_node).node->id() << " " << (*start_node).backward << endl;
        for(auto t : path) {
            cerr << t.node->id() << " " << t.backward << endl;
        }
        assert(false);
    }
}

void VG::gcsa_handle_node_in_graph(Node* node, int kmer_size, int edge_max, int stride,
                                   bool forward_only,
                                   Node* head_node, Node* tail_node,
                                   function<void(KmerPosition&)> lambda) {

    // Go through all the kpaths of this node, and produce the GCSA2 kmers on both strands that start in this node.
#ifdef debug
    cerr << "Visiting node " << node->id() << endl;
#endif
    // This function runs in only one thread on a given node, so we can keep
    // our cache here. We gradually fill in each KmerPosition with all the
    // next positions and characters reachable with its string from its
    // orientation and offset along that strand in this node.
    map<tuple<string, bool, int32_t>, KmerPosition> cache;

    // We're going to visit every kmer of the node and run this:
    function<void(string&, list<NodeTraversal>::iterator, int, list<NodeTraversal>&, VG&)>
        visit_kmer = [&cache, &kmer_size, &edge_max, &node, &forward_only, &head_node, &tail_node, this]
        (string& kmer, list<NodeTraversal>::iterator start_node, int start_pos,
         list<NodeTraversal>& path, VG& graph) {

        // We should never see negative offset kmers; _for_each_kmer ought to
        // have turned them around for positive offsets on the opposite strand.
        assert(start_pos >= 0);

        // todo, handle edge bounding
        // we need to check if the previous or next kmer will be excluded based on
        // edge bounding
        // if so, we should connect to the source or sink node

        // Get the information from the graph about what's before and after
        // this kmer, and where it ends.
        list<NodeTraversal>::iterator end_node;
        int32_t end_pos; // This counts in from the right of end_node.

        set<tuple<char, id_t, bool, int32_t>> prev_positions;
        set<tuple<char, id_t, bool, int32_t>> next_positions;

        // Fill in prev_chars, next_chars, prev_positions, and next_positions for the kmer by walking the path.
        graph.kmer_context(kmer,
                           kmer_size,
                           edge_max,
                           forward_only,
                           path,
                           start_node,
                           start_pos,
                           end_node,
                           end_pos,
                           prev_positions,
                           next_positions);

        if(start_node->node == node) {
            if (forward_only && start_node->backward) return;
            // This kmer starts on the node we're currently processing.
            // Store the information about it's forward orientation.

            // Get the KmerPosition to fill, creating it if it doesn't exist already.
            auto cache_key = make_tuple(kmer, start_node->backward, start_pos);
#ifdef debug
            if(cache.count(cache_key)) {
                cerr << "F: Adding to " << kmer << " at " << start_node->node->id() << " " << start_node->backward
                     << " offset " << start_pos << endl;
            } else {
                cerr << "F: Creating " << kmer << " at " << start_node->node->id() << " " << start_node->backward
                     << " offset " << start_pos << endl;
            }
#endif
            KmerPosition& forward_kmer = cache[cache_key];

            // fix up the context by swapping reverse-complements of the head and tail node
            // with their forward versions
            auto next_positions_copy = next_positions;
            next_positions.clear();
            for (auto p : next_positions_copy) {
                char c = get<0>(p);
                id_t node_id = get<1>(p);
                bool is_backward = get<2>(p);
                int32_t pos = get<3>(p);
                if (node_id == tail_node->id() && is_backward) {
                    // fixe the char as well...
                    c = head_node->sequence()[0]; // let's hope it has sequence
                    node_id = head_node->id();
                    is_backward = false;
                } else if (node_id == head_node->id() && is_backward) {
                    c = tail_node->sequence()[0]; // let's hope it has sequence
                    node_id = tail_node->id();
                    is_backward = false;
                }
                next_positions.insert(make_tuple(c, node_id, is_backward, pos));
            }

            // Add in the kmer string
            if (forward_kmer.kmer.empty()) forward_kmer.kmer = kmer;

            // Add in the start position
            if (forward_kmer.pos.empty()) {
                // And the distance from the end of the kmer to the end of its ending node.
                stringstream ps;
                if (start_node->node->id() == tail_node->id() && start_node->backward) {
                    ps << head_node->id() << ":" << start_pos;
                } else if (start_node->node->id() == head_node->id() && start_node->backward) {
                    ps << tail_node->id() << ":" << start_pos;
                } else {
                    ps << start_node->node->id() << ":" << (start_node->backward?"-":"") << start_pos;
                }
                forward_kmer.pos = ps.str();
            }

            // Add in the prev and next characters.
            for (auto& t : prev_positions) {
                char c = get<0>(t);
                forward_kmer.prev_chars.insert(c);
            }
            for (auto& t : next_positions) {
                char c = get<0>(t);
                forward_kmer.next_chars.insert(c);
            }

            // Add in the next positions
            for (auto& p : next_positions) {
                // Figure out if the forward kmer should go next to the forward or reverse copy of the next node.
                id_t target_node = get<1>(p);
                bool target_node_backward = get<2>(p);
                int32_t target_off = get<3>(p);
                // Say we go to it at the correct offset
                stringstream ps;
                ps << target_node << ":" << (target_node_backward?"-":"") << target_off;
                forward_kmer.next_positions.insert(ps.str());
            }
        }

        if(end_node->node == node && !forward_only) {
            // This kmer ends on the node we're currently processing.
            // *OR* this kmer starts on the head node (in which case, we'd never see it from the other end)
            // Store the information about it's reverse orientation.

            // Get the KmerPosition to fill, creating it if it doesn't exist
            // already. We flip the backwardness because we look at the kmer
            // the other way, but since end_pos already counts from the end,
            // we don't touch it.
            auto cache_key = make_tuple(reverse_complement(kmer), !end_node->backward, end_pos);
#ifdef debug
            if(cache.count(cache_key)) {
                cerr << "R: Adding to " << reverse_complement(kmer) << " at " << end_node->node->id()
                     << " " << !(*end_node).backward << " offset " << end_pos << endl;
            } else {
                cerr << "R: Creating " << reverse_complement(kmer) << " at " << end_node->node->id()
                << " " << !(*end_node).backward << " offset " << end_pos << endl;
            }
#endif
            KmerPosition& reverse_kmer = cache[cache_key];

            // fix up the context by swapping reverse-complements of the head and tail node
            // with their forward versions
            auto prev_positions_copy = prev_positions;
            prev_positions.clear();
            for (auto p : prev_positions_copy) {
                char c = get<0>(p);
                id_t node_id = get<1>(p);
                bool is_backward = get<2>(p);
                int32_t pos = get<3>(p);
                if (node_id == tail_node->id() && !is_backward) {
                    node_id = head_node->id();
                    is_backward = true;
                    pos = graph.get_node(node_id)->sequence().size() - pos - 1;
                } else if (node_id == head_node->id() && !is_backward) {
                    node_id = tail_node->id();
                    is_backward = true;
                    pos = tail_node->sequence().size() - pos - 1;
                } else {
                    pos = graph.get_node(node_id)->sequence().size() - pos - 1;
                }
                prev_positions.insert(make_tuple(c, node_id, is_backward, pos));
            }

            // Add in the kmer string
            if (reverse_kmer.kmer.empty()) reverse_kmer.kmer = reverse_complement(kmer);

            // Add in the start position
            if (reverse_kmer.pos.empty()) {
                // Use the other node ID, facing the other way
                stringstream ps;
                if (end_node->node->id() == tail_node->id() && !end_node->backward) {
                    ps << head_node->id() << ":" << end_pos;
                } else if (end_node->node->id() == head_node->id() && !end_node->backward) {
                    ps << tail_node->id() << ":" << end_pos;
                } else {
                    ps << (*end_node).node->id() << ":" << (!end_node->backward?"-":"") << end_pos;
                }
                // And the distance from the end of the kmer to the end of its ending node.
                reverse_kmer.pos = ps.str();
            }

            // Add in the prev and next characters.
            // fixme ... reverse complements things that should be translated to the head or tail node
            for (auto& t : prev_positions) {
                char c = get<0>(t);
                reverse_kmer.next_chars.insert(reverse_complement(c));
            }
            for (auto& t : next_positions) {
                char c = get<0>(t);
                reverse_kmer.prev_chars.insert(reverse_complement(c));
            }

            // Add in the next positions (using the prev positions since we're reversing)
            for (auto& p : prev_positions) {
                // Figure out if the reverse kmer should go next to the forward or reverse copy of the next node.
                id_t target_node = get<1>(p);
                bool target_node_backward = get<2>(p);
                int32_t off = get<3>(p);

                // Say we go to it at the correct offset
                stringstream ps;
                ps << target_node << ":" << (!target_node_backward?"-":"") << off;
                reverse_kmer.next_positions.insert(ps.str());
            }
        }
    };

    // Now we visit every kmer of this node and fill in the cache. Don't
    // allow negative offsets; force them to be converted to positive
    // offsets on the reverse strand. But do allow different paths that
    // produce the same kmer, since GCSA2 needs those.
    for_each_kmer_of_node(node, kmer_size, edge_max, visit_kmer, stride, true, false);

    // Now that the cache is full and correct, containing each kmer starting
    // on either strand of this node, send out all its entries.
    for(auto& kv : cache) {
        lambda(kv.second);
    }

}

void VG::for_each_gcsa_kmer_position_parallel(int kmer_size, int edge_max, int stride,
                                              bool forward_only,
                                              id_t& head_id, id_t& tail_id,
                                              function<void(KmerPosition&)> lambda) {

    show_progress = show_progress;
    progress_message = "processing kmers of " + name;
    Node* head_node = nullptr, *tail_node = nullptr;
    if(head_id == 0) {
        assert(tail_id == 0); // they should be only set together
        // This is the first graph. We need to fill in the IDs.
        add_start_end_markers(kmer_size, '#', '$', head_node, tail_node, head_id, tail_id);
        // Save its ID
        head_id = head_node->id();
        tail_id = tail_node->id();
    } else {
        // Add the existing start/end node
        id_t maxid = max_node_id();
        if(head_id <= maxid || tail_id <= maxid) {
            // If the ID we got for the node when we made it in the
            // first graph is too small, we have to complain. It would be
            // nice if we could make a path through all the graphs, get the
            // max ID, and then use that to determine the new node ID.
            cerr << "error:[for_each_gcsa_kmer_position_parallel] created a start/end "
                 << "node in first graph with id used by later graph " << name
                 << ". Put the graph with the largest node id first and try again." << endl;
            exit(1);
        }
        add_start_end_markers(kmer_size, '#', '$', head_node, tail_node, head_id, tail_id);
    }

    // Copy the head and tail nodes
    Node local_head_node = *head_node;
    Node local_tail_node = *tail_node;

    // Now we have to drop unconnected start/end nodes, so we don't produce
    // kmers straight from # to $

    // Remember if we don't remove them from the graph here, because we'll need
    // to remove them from the graph later.
    bool head_node_in_graph = true;
    bool tail_node_in_graph = true;

    vector<Edge*> edges;
    edges_of_node(head_node, edges);
    if(edges.empty()) {
        // The head node is floating disconnected.
#ifdef debug
        cerr << "Head node wasn't used. Excluding from graph." << endl;
#endif
        destroy_node(head_node);
        // We still need one to represent the RC of the tail node, but it can't actually be in the graph.
        head_node = &local_head_node;
        head_node_in_graph = false;
    }
    edges.clear();
    edges_of_node(tail_node, edges);
    if(edges.empty()) {
        // The tail node is floating disconnected.
#ifdef debug
        cerr << "Tail node wasn't used. Excluding from graph." << endl;
#endif
        destroy_node(tail_node);
        tail_node = &local_tail_node;
        tail_node_in_graph = false;
    }

    if(forward_only && (!head_node_in_graph || !tail_node_in_graph)) {
        // TODO: break in arbitrarily if doing forward-only indexing and there's
        // no place to attach one of the start/end nodes.
        cerr << "error:[for_each_gcsa_kmer_position_parallel] attempted to forward-only index a graph "
            "that has only heads and no tails, or only tails and no heads. Only one of the start and "
            "end nodes could be attached." << endl;
        exit(1);
    }

    // Actually find the GCSA2 kmers. The head and tail node pointers point to
    // things, but the graph is only guaranteed to actually own one of those
    // things.
    for_each_node_parallel(
        [kmer_size, edge_max, stride, forward_only,
         head_node, tail_node, lambda, this](Node* node) {
            gcsa_handle_node_in_graph(node, kmer_size, edge_max, stride, forward_only,
                                      head_node, tail_node, lambda);
        });

    // cleanup
    if(head_node_in_graph) {
        destroy_node(head_node);
    }
    if(tail_node_in_graph) {
        destroy_node(tail_node);
    }
}

void VG::get_gcsa_kmers(int kmer_size, int edge_max, int stride,
                        bool forward_only,
                        vector<gcsa::KMer>& kmers_out,
                        id_t& head_id, id_t& tail_id) {

    // TODO: This function goes through an internal string format that should
    // really be replaced by making some API changes to gcsa2.

    // We need an alphabet to parse the internal string format
    const gcsa::Alphabet alpha;

    // Each thread is going to make its own KMers, then we'll concatenate these all together at the end.
    vector<vector<gcsa::KMer>> thread_outputs;

#pragma omp parallel
    {
#pragma omp single
        {
            // Become parallel, get our number of threads, and make one of them make the per-thread outputs big enough.
            thread_outputs.resize(omp_get_num_threads());
        }
    }

    auto convert_kmer = [&thread_outputs, &alpha, &head_id, &tail_id](KmerPosition& kp) {
        // Convert this KmerPosition to several gcsa::Kmers, and save them in thread_outputs

        // We need to make this kmer into a series of tokens
        vector<string> tokens;

        // First the kmer
        tokens.push_back(kp.kmer);

        // Then the node id:offset
        tokens.push_back(kp.pos);

        // Then the comma-separated preceeding characters. See <http://stackoverflow.com/a/18427254/402891>
        stringstream preceeding;
        copy(kp.prev_chars.begin(), kp.prev_chars.end(), ostream_iterator<char>(preceeding, ","));
        if(kp.prev_chars.empty()) {
            // If we don't have any previous characters, we come from "$"
            preceeding << "$";
        }
        tokens.push_back(preceeding.str());

        // And the comma-separated subsequent characters.
        stringstream subsequent;
        copy(kp.next_chars.begin(), kp.next_chars.end(), ostream_iterator<char>(subsequent, ","));
        if(kp.next_chars.empty()) {
            // If we don't have any next characters, we go to "#"
            subsequent << "#";
        }
        tokens.push_back(subsequent.str());

        // Finally, each of the node id:offset positions you can go to next (the successors).
        tokens.insert(tokens.end(), kp.next_positions.begin(), kp.next_positions.end());

        if (kp.next_positions.empty()) {
            // If we didn't have any successors, we have to say we go to the start of the start node
            tokens.push_back(to_string(tail_id) + ":0");
        }

        for(size_t successor_index = 4; successor_index < tokens.size(); successor_index++) {
            // Now make a GCSA KMer for each of those successors, by passing the
            // tokens, the alphabet, and the index in the tokens of the
            // successor.

            thread_outputs[omp_get_thread_num()].emplace_back(tokens, alpha, successor_index);

            // Kmers that go to the sink/have stop characters still need to be marked as sorted.
            if(kp.kmer.rfind('$') != string::npos) {
                //(*(thread_outputs[omp_get_thread_num()].rbegin())).makeSorted();
#pragma omp critical
                {
                   // cout << "Marked " << *(thread_outputs[omp_get_thread_num()].rbegin()) << " as sorted early" << endl;
                }
            }
        }

    };

    // Run on each KmerPosition. This populates start_end_id, if it was 0, before calling convert_kmer.
    for_each_gcsa_kmer_position_parallel(kmer_size, edge_max, stride,
                                         forward_only,
                                         head_id, tail_id,
                                         convert_kmer);

    for(auto& thread_output : thread_outputs) {
        // Now throw everything into the output vector
        kmers_out.insert(kmers_out.end(),
                         make_move_iterator(thread_output.begin()),
                         make_move_iterator(thread_output.end()));
    }

    for(auto& kmer : kmers_out) {
        // Mark kmers that go to the sink node as "sorted", since they have stop
        // characters in them and can't be extended.
        // If we don't do this GCSA will get unhappy and we'll see random segfalts and stack smashing errors
        if(gcsa::Node::id(kmer.to) == tail_id && gcsa::Node::offset(kmer.to) > 0) {
            kmer.makeSorted();
        }
    }

}

gcsa::GCSA* VG::build_gcsa_index(int kmer_size, bool forward_only,
                                 size_t doubling_steps,
                                 size_t size_limit) {
    vector<gcsa::KMer> kmers;
    id_t head_id=0, tail_id=0;
    get_gcsa_kmers(kmer_size, 0, 1, forward_only,
                   kmers, head_id, tail_id);
    gcsa::GCSA* result = new gcsa::GCSA(kmers, kmer_size, doubling_steps, size_limit);
    return result;
}

void VG::prune_complex_with_head_tail(int path_length, int edge_max) {
    Node* head_node = NULL;
    Node* tail_node = NULL;
    add_start_end_markers(path_length, '#', '$', head_node, tail_node);
    prune_complex(path_length, edge_max, head_node, tail_node);
    destroy_node(head_node);
    destroy_node(tail_node);
}

void VG::prune_complex(int path_length, int edge_max, Node* head_node, Node* tail_node) {
    vector<set<NodeTraversal> > prev_maxed_nodes;
    vector<set<NodeTraversal> > next_maxed_nodes;
#pragma omp parallel
    {
#pragma omp single
        {
            int threads = omp_get_num_threads();
            prev_maxed_nodes.resize(threads);
            next_maxed_nodes.resize(threads);
        }
    }
    auto prev_maxed = [this, &prev_maxed_nodes](NodeTraversal node) {
        int tid = omp_get_thread_num();
        prev_maxed_nodes[tid].insert(node);
    };
    auto next_maxed = [this, &next_maxed_nodes](NodeTraversal node) {
        int tid = omp_get_thread_num();
        next_maxed_nodes[tid].insert(node);
    };
    auto noop = [](list<NodeTraversal>::iterator node, list<NodeTraversal>& path) { };
    for_each_kpath_parallel(path_length, edge_max, prev_maxed, next_maxed, noop);

    // What nodes will we destroy because we got into them with too much complexity?
    set<Node*> to_destroy;

    set<NodeTraversal> prev;
    for (auto& p : prev_maxed_nodes) {
        for (auto node : p) {
            prev.insert(node);
        }
    }
    for (auto node : prev) {
        // This node was prev-maxed, meaning we tried to go left into it and couldn't.
        // We want to connect the end of the head node to everywhere we tried to come left from.

        // We drop any links going into the other side of this node.

        if(node.backward) {
            // Going left into it means coming to its start. True flags on the
            // edges mean connecting to the start of the other nodes.
            for (auto& e : edges_start(node.node)) {
                create_edge(e.first, head_node->id(), e.second, true);
            }
        } else {
            // Going left into it means coming to its end. True flags on the
            // edges mean connecting to the ends of the other nodes.
            for (auto& e : edges_end(node.node)) {
                create_edge(head_node->id(), e.first, false, e.second);
            }
        }

        // Remember to estroy the node. We might come to the same node in two directions.
        to_destroy.insert(node.node);
    }

    set<NodeTraversal> next;
    for (auto& n : next_maxed_nodes) {
        for (auto node : n) {
            next.insert(node);
        }
    }
    for (auto node : next) {
        // This node was next-maxed, meaning we tried to go right into it and couldn't.
        // We want to connect the start of the tail node to everywhere we tried to come right from.

        // We drop any links going into the other side of this node.

        if(node.backward) {
            // Going right into it means coming to its end. True flags on the
            // edges mean connecting to the end of the other nodes.
            for (auto& e : edges_end(node.node)) {
                create_edge(tail_node->id(), e.first, false, e.second);
            }
        } else {
            // Going right into it means coming to its start. True flags on the
            // edges mean connecting to the starts of the other nodes.
            for (auto& e : edges_start(node.node)) {
                create_edge(e.first, head_node->id(), e.second, true);
            }
        }

        // Remember to estroy the node. We might come to the same node in two directions.
        to_destroy.insert(node.node);
    }

    for(Node* n : to_destroy) {
        // Destroy all the nodes we wanted to destroy.
        if(n == head_node || n == tail_node) {
            // Keep these around
            continue;
        }

        // First delete any paths that touch it.
        // TODO: split the paths in two at this node somehow
        set<string> paths_to_remove;
        for(auto path_and_mapping : paths.get_node_mapping(n)) {
            paths_to_remove.insert(path_and_mapping.first);
        }
        paths.remove_paths(paths_to_remove);

        // Actually destroy the node
        destroy_node(n);
    }

    for (auto* n : head_nodes()) {
        if (n != head_node) {
            // Fix up multiple heads with a left-to-right edge
            create_edge(head_node, n);
        }
    }
    for (auto* n : tail_nodes()) {
        if (n != tail_node) {
            // Fix up multiple tails with a left-to-right edge
            create_edge(n, tail_node);
        }
    }
}

void VG::prune_short_subgraphs(size_t min_size) {
    list<VG> subgraphs;
    disjoint_subgraphs(subgraphs);
    for (auto& g : subgraphs) {
        vector<Node*> heads;
        g.head_nodes(heads);
        // calculate length
        // if < N
        if (g.total_length_of_nodes() < min_size) {
            //cerr << "removing" << endl;
            g.for_each_node([this](Node* n) {
                    // remove from this graph a node of the same id
                    //cerr << n->id() << endl;
                    this->destroy_node(n->id());
                });
        }
    }
}

/*
// todo
void VG::prune_complex_subgraphs(size_t ) {

}
*/

void VG::collect_subgraph(Node* start_node, set<Node*>& subgraph) {

    // add node to subgraph
    subgraph.insert(start_node);

    set<Node*> checked;
    set<Node*> to_check;
    to_check.insert(start_node);

    while (!to_check.empty()) {
        // for each predecessor of node
        set<Node*> curr_check = to_check;
        to_check.clear();
        for (auto* node : curr_check) {
            if (checked.count(node)) {
                continue;
            } else {
                checked.insert(node);
            }
            vector<NodeTraversal> prev;
            nodes_prev(node, prev);
            for (vector<NodeTraversal>::iterator p = prev.begin(); p != prev.end(); ++p) {
            // if it's not already been examined, collect its neighborhood
                if (!subgraph.count((*p).node)) {
                    subgraph.insert((*p).node);
                    to_check.insert((*p).node);
                }
            }
            // for each successor of node
            vector<NodeTraversal> next;
            nodes_next(node, next);
            for (vector<NodeTraversal>::iterator n = next.begin(); n != next.end(); ++n) {
                if (!subgraph.count((*n).node)) {
                    subgraph.insert((*n).node);
                    to_check.insert((*n).node);
                }
            }
        }
    }
    //cerr << "node " << start_node->id() << " subgraph size " << subgraph.size() << endl;
}

void VG::disjoint_subgraphs(list<VG>& subgraphs) {
    vector<Node*> heads;
    head_nodes(heads);
    map<Node*, set<Node*> > subgraph_by_head;
    map<Node*, set<Node*>* > subgraph_membership;
    // start at the heads, but keep in mind that we need to explore fully
    for (vector<Node*>::iterator h = heads.begin(); h != heads.end(); ++h) {
        if (subgraph_membership.find(*h) == subgraph_membership.end()) {
            set<Node*>& subgraph = subgraph_by_head[*h];
            collect_subgraph(*h, subgraph);
            for (set<Node*>::iterator n = subgraph.begin(); n != subgraph.end(); ++n) {
                subgraph_membership[*n] = &subgraph;
            }
        }
    }
    for (map<Node*, set<Node*> >::iterator g = subgraph_by_head.begin();
         g != subgraph_by_head.end(); ++ g) {
        set<Node*>& nodes = g->second;
        set<Edge*> edges;
        edges_of_nodes(nodes, edges);
        subgraphs.push_back(VG(nodes, edges));
    }
}

bool VG::is_head_node(id_t id) {
    return is_head_node(get_node(id));
}

bool VG::is_head_node(Node* node) {
    return start_degree(node) == 0;
}

void VG::head_nodes(vector<Node*>& nodes) {
    for (int i = 0; i < graph.node_size(); ++i) {
        Node* n = graph.mutable_node(i);
        if (is_head_node(n)) {
            nodes.push_back(n);
        }
    }
}

vector<Node*> VG::head_nodes(void) {
    vector<Node*> heads;
    head_nodes(heads);
    return heads;
}

int VG::distance_to_head(id_t id, size_t limit) {
    return distance_to_head(get_node(id), limit);
}

int VG::distance_to_head(Node* node, size_t limit) {
    int dist = 0;
    Node* n = node;
    while (!is_head_node(n) && dist < limit) {
        for (auto& side : sides_to(n->id())) {
            // take the first side that's in expected orientation
            if (side.is_end) {
                n = get_node(side.node);
                break;
            }
        }
        dist += n->sequence().size();
    }
    return dist > limit ? -1 : dist;
}

bool VG::is_tail_node(id_t id) {
    return is_tail_node(get_node(id));
}

bool VG::is_tail_node(Node* node) {
    return end_degree(node) == 0;
}

void VG::tail_nodes(vector<Node*>& nodes) {
    for (int i = 0; i < graph.node_size(); ++i) {
        Node* n = graph.mutable_node(i);
        if (is_tail_node(n)) {
            nodes.push_back(n);
        }
    }
}

vector<Node*> VG::tail_nodes(void) {
    vector<Node*> tails;
    tail_nodes(tails);
    return tails;
}

int VG::distance_to_tail(id_t id, size_t limit) {
    return distance_to_tail(get_node(id), limit);
}

int VG::distance_to_tail(Node* node, size_t limit) {
    int dist = 0;
    Node* n = node;
    while (!is_tail_node(n) && dist < limit) {
        for (auto& side : sides_from(n->id())) {
            // take the first side that's in expected orientation
            if (!side.is_end) {
                n = get_node(side.node);
                break;
            }
        }
        dist += n->sequence().size();
    }
    return dist > limit ? -1 : dist;
}

void VG::wrap_with_null_nodes(void) {
    vector<Node*> heads;
    head_nodes(heads);
    Node* head = create_node("");
    for (vector<Node*>::iterator h = heads.begin(); h != heads.end(); ++h) {
        create_edge(head, *h);
    }

    vector<Node*> tails;
    tail_nodes(tails);
    Node* tail = create_node("");
    for (vector<Node*>::iterator t = tails.begin(); t != tails.end(); ++t) {
        create_edge(*t, tail);
    }
}

/**
Order and orient the nodes in the graph using a topological sort.

We use a bidirected adaptation of Kahn's topological sort (1962), which can handle components with no heads or tails.

L ← Empty list that will contain the sorted and oriented elements
S ← Set of nodes which have been oriented, but which have not had their downstream edges examined
N ← Set of all nodes that have not yet been put into S

while N is nonempty do
    remove a node from N, orient it arbitrarily, and add it to S
        (In practice, we use "seeds": the heads and any nodes we have seen that had too many incoming edges)
    while S is non-empty do
        remove an oriented node n from S
        add n to tail of L
        for each node m with an edge e from n to m do
            remove edge e from the graph
            if m has no other edges to that side then
                orient m such that the side the edge comes to is first
                remove m from N
                insert m into S
            otherwise
                put an oriented m on the list of arbitrary places to start when S is empty
                    (This helps start at natural entry points to cycles)
    return L (a topologically sorted order and orientation)
*/
void VG::topological_sort(deque<NodeTraversal>& l) {
    //assert(is_valid());

#ifdef debug
#pragma omp critical (cerr)
    cerr << "=====================STARTING SORT==========================" << endl;
#endif

    // using a map instead of a set ensures a stable sort across different systems
    map<id_t, NodeTraversal> s;

    // We find the head and tails, if there are any
    vector<Node*> heads;
    head_nodes(heads);
    vector<Node*> tails;
    tail_nodes(tails);

    // We'll fill this in with the heads, so we can orient things according to
    // them first, and then arbitrarily. We ignore tails since we only orient
    // right from nodes we pick.
    // Maps from node ID to first orientation we suggested for it.
    map<id_t, NodeTraversal> seeds;
    for(Node* head : heads) {
        seeds[head->id()] = NodeTraversal(head, false);
    }

    // We will use a std::map copy of node_by_id as our set of unvisited nodes,
    // and remove index entries from it when we visit nodes. It will be rebuilt
    // when we rebuild the indexes later. We know its order will be fixed across
    // systems.
    map<id_t, Node*> unvisited;
    // Fill it in, we can't use the copy constructor since std::map doesn't speak vg::hash_map
    // TODO: is the vg::hash_map order fixed across systems?
    for_each_node([&](Node* node) {
        unvisited[node->id()] = node;
    });

    // How many nodes have we ordered and oriented?
    id_t seen = 0;

    while(!unvisited.empty()) {

        // Put something in s. First go through seeds until we can find one
        // that's not already oriented.
        while(s.empty() && !seeds.empty()) {
            // Look at the first seed
            NodeTraversal first_seed = (*seeds.begin()).second;

            if(unvisited.count(first_seed.node->id())) {
                // We have an unvisited seed. Use it
#ifdef debug
#pragma omp critical (cerr)
                cerr << "Starting from seed " << first_seed.node->id() << " orientation " << first_seed.backward << endl;
#endif

                s[first_seed.node->id()] = first_seed;
                unvisited.erase(first_seed.node->id());
            }
            // Whether we used the seed or not, don't keep it around
            seeds.erase(seeds.begin());
        }

        if(s.empty()) {
            // If we couldn't find a seed, just grab any old node.
            // Since map order is stable across systems, we can take the first node by id and put it locally forward.
#ifdef debug
#pragma omp critical (cerr)
            cerr << "Starting from arbitrary node " << unvisited.begin()->first << " locally forward" << endl;
#endif

            s[unvisited.begin()->first] = NodeTraversal(unvisited.begin()->second, false);
            unvisited.erase(unvisited.begin()->first);
        }

        while (!s.empty()) {
            // Grab an oriented node
            NodeTraversal n = s.begin()->second;
            s.erase(n.node->id());
            l.push_back(n);
            ++seen;
#ifdef debug
#pragma omp critical (cerr)
            cerr << "Using oriented node " << n.node->id() << " orientation " << n.backward << endl;
#endif

            // See if it has an edge from its start to the start of some node
            // where both were picked as places to break into cycles. A
            // reversing self loop on a cycle entry point is a special case of
            // this.
            vector<NodeTraversal> prev;
            nodes_prev(n, prev);
            for(NodeTraversal& prev_node : prev) {
                if(!unvisited.count(prev_node.node->id())) {
#ifdef debug
#pragma omp critical (cerr)
                    cerr << "\tHas left-side edge to cycle entry point " << prev_node.node->id()
                         << " orientation " << prev_node.backward << endl;
#endif

                    // Unindex it
                    Edge* bad_edge = get_edge(prev_node, n);
#ifdef debug
#pragma omp critical (cerr)
                    cerr << "\t\tEdge: " << bad_edge << endl;
#endif
                    unindex_edge_by_node_sides(bad_edge);
                }
            }

            // All other connections and self loops are handled by looking off the right side.

            // See what all comes next, minus deleted edges.
            vector<NodeTraversal> next;
            nodes_next(n, next);

            for(NodeTraversal& next_node : next) {

#ifdef debug
#pragma omp critical (cerr)
                cerr << "\tHas edge to " << next_node.node->id() << " orientation " << next_node.backward << endl;
#endif

                // Unindex the edge connecting these nodes in this order and
                // relative orientation, so we can't traverse it with
                // nodes_next/nodes_prev.

                // Grab the edge
                Edge* edge = get_edge(n, next_node);

#ifdef debug
#pragma omp critical (cerr)
                cerr << "\t\tEdge: " << edge << endl;
#endif

                // Unindex it
                unindex_edge_by_node_sides(edge);

                if(unvisited.count(next_node.node->id())) {
                    // We haven't already started here as an arbitrary cycle entry point

#ifdef debug
#pragma omp critical (cerr)
                    cerr << "\t\tAnd node hasn't been visited yet" << endl;
#endif

                    if(node_count_prev(next_node) == 0) {

#ifdef debug
#pragma omp critical (cerr)
                        cerr << "\t\t\tIs last incoming edge" << endl;
#endif
                        // Keep this orientation and put it here
                        s[next_node.node->id()] = next_node;
                        // Remember that we've visited and oriented this node, so we
                        // don't need to use it as a seed.
                        unvisited.erase(next_node.node->id());

                    } else if(!seeds.count(next_node.node->id())) {
                        // We came to this node in this orientation; when we need a
                        // new node and orientation to start from (i.e. an entry
                        // point to the node's cycle), we might as well pick this
                        // one.
                        // Only take it if we don't already know of an orientation for this node.
                        seeds[next_node.node->id()] = next_node;

#ifdef debug
#pragma omp critical (cerr)
                        cerr << "\t\t\tSuggests seed " << next_node.node->id() << " orientation " << next_node.backward << endl;
#endif
                    }
                } else {
#ifdef debug
#pragma omp critical (cerr)
                    cerr << "\t\tAnd node was already visited (to break a cycle)" << endl;
#endif
                }
            }

            // The caller may put us in a progress context with the denominator
            // being the number of nodes in the graph.
            update_progress(seen);
        }
    }

    // There should be no edges left in the index
    if(!edges_on_start.empty() || !edges_on_end.empty()) {
#pragma omp critical (cerr)
        {
            cerr << "Error: edges remaining after topological sort and cycle breaking" << endl;

            // Dump the edges in question
            for(auto& on_start : edges_on_start) {
                cerr << "start: " << on_start.first << endl;
                for(auto& other_end : on_start.second) {
                    cerr << "\t" << other_end.first << " " << other_end.second << endl;
                }
            }
            for(auto& on_end : edges_on_end) {
                cerr << "end: " << on_end.first << endl;
                for(auto& other_end : on_end.second) {
                    cerr << "\t" << other_end.first << " " << other_end.second << endl;
                }
            }
            cerr << "By Sides:" << endl;
            for(auto& sides_and_edge : edge_by_sides) {
                cerr << sides_and_edge.first.first << "<->" << sides_and_edge.first.second << endl;
            }

            // Dump the whole graph if possible. May crash due to bad index.
            cerr << "Dumping to fail.vg" << endl;
            std::ofstream out("fail.vg");
            serialize_to_ostream(out);
            out.close();
        }
        exit(1);
    }

    // we have destroyed the graph's edge and node index to ensure its order
    // rebuild the indexes
    rebuild_indexes();
}

void VG::force_path_match(void) {
    for_each_node([&](Node* node) {
            for (auto p : paths.get_node_mapping(node)) {
                for (auto m : p.second) {
                    // force the matching edit
                    m->clear_edit();
                    Edit* e = m->add_edit();
                    e->set_from_length(node->sequence().size());
                    e->set_to_length(node->sequence().size());
                }
            }
    });
}

// Unrolls the graph into a tree in which loops are "unrolled" into new nodes
// up to some max length away from the root node and orientations are flipped.
// A translation between the new nodes that are introduced and the old nodes and graph
// is returned so that we can map reads against this structure and resolve their mappings back
// to the original "rolled" and inverted graph.
// The graph which is returned can be seen as a tree rooted at the source node, so proper
// selection of the new root may be important for performance.
// Paths are not currently maintained.
/*
VG VG::unroll(id_t root, uint32_t max_length, map<id_t, pair<id_t, bool> >& node_translation) {
    VG unrolled;
    // for each disjoint subgraph, find the strongly connected components
    // break the strongly connected components into acyclic components
    for_each_node([&](Node* node) {
        });
    set<id_t> seen;
    // maps new nodes to old traversals
    map<id_t, NodeTraversal> translation;
}
*/



void VG::orient_nodes_forward(set<id_t>& nodes_flipped) {
    // TODO: update paths in the graph when you do this!

    // Clear the flipped nodes set.
    nodes_flipped.clear();

    // First do the topological sort to order and orient
    deque<NodeTraversal> order_and_orientation;
    topological_sort(order_and_orientation);

#ifdef debug
#pragma omp critical (cerr)
    cerr << "+++++++++++++++++++++DOING REORIENTATION+++++++++++++++++++++++" << endl;
#endif

    // These are the node IDs we've visited so far
    set<id_t> visited;

    for(auto& traversal : order_and_orientation) {
        // Say we visited this node
#ifdef debug
#pragma omp critical (cerr)
        cerr << "Visiting " << traversal.node->id() << endl;
#endif
        visited.insert(traversal.node->id());

        // Make sure this node is the "from" in all its edges with un-visited nodes.

        if(traversal.backward) {
            // We need to flip this node around.
#ifdef debug
#pragma omp critical (cerr)
            cerr << "Flipped node " << traversal.node->id() << endl;
#endif
            // Say we flipped it
            nodes_flipped.insert(traversal.node->id());

            // Flip the sequence
            traversal.node->set_sequence(reverse_complement(traversal.node->sequence()));

        }

        // Get all the edges
        vector<Edge*> node_edges;
        edges_of_node(traversal.node, node_edges);

        // We need to unindex all the edges we're going to change before any of
        // them get re-indexed. Otherwise, we might have to try to hold two of
        // the same edge in the index at the same time, if one edge is fixed up
        // to be equal to another original edge before the other original edge
        // is fixed.

        // Edges that go from unvisited things to here need to be flipped from/to.
        vector<Edge*> edges_to_flip;
        copy_if(node_edges.begin(), node_edges.end(), back_inserter(edges_to_flip), [&](Edge* edge) {
            // We only need to flip the edges that are from things we haven't visited yet to here.
            return edge->to() == traversal.node->id() && visited.count(edge->from()) == 0;
        });

        for(Edge* edge : (traversal.backward ? node_edges : edges_to_flip)) {
            // Unindex every edge if we flipped the node, or only the edges we are flipping otherwise
            unindex_edge_by_node_sides(edge);

#ifdef debug
#pragma omp critical (cerr)
            cerr << "Unindexed edge " << edge->from() << (edge->from_start() ? " start" : " end")
                 << " -> " << edge->to() << (edge->to_end() ? " end" : " start") << endl;
#endif
        }

        for(Edge* edge : edges_to_flip) {
            // Flip around all the edges that need flipping
            // Flip the nodes
            id_t temp_id = edge->from();
            edge->set_from(edge->to());
            edge->set_to(temp_id);

            // Move the directionality flags, but invert both.
            bool temp_orientation = !edge->from_start();
            edge->set_from_start(!edge->to_end());
            edge->set_to_end(temp_orientation);
#ifdef debug
#pragma omp critical (cerr)
            cerr << "Reversed edge direction to " << edge->from() << (edge->from_start() ? " start" : " end")
                 << " -> " << edge->to() << (edge->to_end() ? " end" : " start") << endl;
#endif
        }

        if(traversal.backward) {
            for(Edge* edge : node_edges) {
                // Now that all the edges have the correct to and from, flip the
                // appropriate from_start and to_end flags for the end(s) on this
                // node, since we flipped the node.

                if(edge->to() == traversal.node->id()) {
                    edge->set_to_end(!edge->to_end());
                }
                if(edge->from() == traversal.node->id()) {
                    edge->set_from_start(!edge->from_start());
                }
            }
        }

        for(Edge* edge : (traversal.backward ? node_edges : edges_to_flip)) {
            // Reindex exactly what was unindexed
            index_edge_by_node_sides(edge);

#ifdef debug
#pragma omp critical (cerr)
            cerr << "Reindexed edge " << edge->from() << (edge->from_start() ? " start" : " end")
                 << " -> " << edge->to() << (edge->to_end() ? " end" : " start") << endl;
#endif
        }

        // It should always work out that the edges are from end to
        // start when we are done, but right now they might not be,
        // because the nodes at the other ends may still need to be
        // flipped themselves.
    }

    // We now know there are no edges from later nodes to earlier nodes. But
    // edges that are reversing, or "from" earlier nodes and "to" later nodes
    // with both end flags set, will cause problems. So remove those.
    // This works out to just clearing any edges with from_start or to_end set.
    // We also need to clear otherwise-normal-looking self loops here.
    vector<Edge*> to_remove;
    for_each_edge([&](Edge* e) {
        if(e->from_start() || e->to_end() || e->from() == e->to()) {
            // gssw won't know how to read this. Get rid of it.
            to_remove.push_back(e);
        }
    });

    for(Edge* edge : to_remove) {
#ifdef debug
#pragma omp critical (cerr)
        cerr << "Removed cycle edge " << edge->from() << "->" << edge->to() << endl;
#endif
        destroy_edge(edge);
    }

}

} // end namespace<|MERGE_RESOLUTION|>--- conflicted
+++ resolved
@@ -5077,14 +5077,8 @@
                 bool show_mappings,
                 bool simple_mode,
                 bool invert_edge_ports,
-<<<<<<< HEAD
                 int random_seed,
                 bool color_variants) {
-=======
-                bool color_variants,
-                int random_seed) {
->>>>>>> dc73c262
-
     // setup graphviz output
     out << "digraph graphname {" << endl;
     out << "    node [shape=plaintext];" << endl;
@@ -5111,14 +5105,9 @@
             }
         }
         if (color_variants && node_paths.size() == 0){
-<<<<<<< HEAD
                         out << "color=red,";
                                 }
-=======
-            out << "color=red,";
-        }
->>>>>>> dc73c262
-        out << "];" << endl;
+       out << "];" << endl;
     }
 
     // We're going to fill this in with all the path (symbol, color) label
@@ -5309,253 +5298,6 @@
             alnid++;
             out << "    " << alnid << " [label=\"" << aln.name() << "\"];" << endl;
             out << "    " << alnid << " -> " << alnid-1 << " [dir=none,color=black];" << endl;
-        }
-        alnid++;
-    }
-
-    // include paths
-    if (show_paths || walk_paths) {
-        int pathid = alnid;
-        Pictographs picts(random_seed);
-        Colors colors(random_seed);
-        function<void(const Path&)> lambda =
-            [this,&pathid,&out,&picts,&colors,show_paths,walk_paths,show_mappings]
-            (const Path& path) {
-            string path_label = picts.hashed(path.name());
-            string color = colors.hashed(path.name());
-            if (show_paths) {
-                for (int i = 0; i < path.mapping_size(); ++i) {
-                    const Mapping& m = path.mapping(i);
-                    stringstream mapid;
-                    mapid << path_label << " " << m.position().node_id();
-                    stringstream mappings;
-                    if (show_mappings) {
-                        mappings << pb2json(m);
-                    }
-                    string mstr = mappings.str();
-                    mstr.erase(std::remove_if(mstr.begin(), mstr.end(), [](char c) { return c == '"'; }), mstr.end());
-                    mstr = wrap_text(mstr, 50);
-
-                    if (i == 0) { // add the path name at the start
-                        out << "    " << pathid << " [label=\"" << path_label << " "
-                            << path.name() << "  " << m.position().node_id() << " "
-                            << mstr << "\",fontcolor=\"" << color << "\"];" << endl;
-                    } else {
-                        out << "    " << pathid << " [label=\"" << mapid.str() << " "
-                            << mstr
-                            << "\",fontcolor=\"" << color << "\"];" << endl;
-                    }
-                    if (i > 0 && adjacent_mappings(path.mapping(i-1), m)) {
-                        out << "    " << pathid-1 << " -> " << pathid << " [dir=none,color=\"" << color << "\"];" << endl;
-                    }
-                    out << "    " << pathid << " -> " << m.position().node_id() << " [dir=none,color=\"" << color << "\", style=invis];" << endl;
-                    //out << "    " << pathid << " -> " << m.position().node_id() << "[headport=n,tailport=s,color=\"" << color << "\"];" << endl;
-                    out << "    { rank = same; " << pathid << "; " << m.position().node_id() << "; };" << endl;
-                    pathid++;
-                }
-            }
-            if (walk_paths) {
-                for (int i = 0; i < path.mapping_size(); ++i) {
-                    const Mapping& m1 = path.mapping(i);
-                    if (i < path.mapping_size()-1) {
-                        const Mapping& m2 = path.mapping(i+1);
-                        out << m1.position().node_id() << " -> " << m2.position().node_id() << " [dir=none,tailport=ne,headport=nw,color=\"" << color << "\",label=\"     " << path_label << "     \",fontcolor=\"" << color << "\"];" << endl;
-                    }
-                }
-            }
-        };
-        paths.for_each(lambda);
-    }
-
-    out << "}" << endl;
-}
-void VG::to_dot(ostream& out, vector<Alignment> alignments,
-                bool show_paths,
-                bool walk_paths,
-                bool annotate_paths,
-                bool show_mappings,
-                bool invert_edge_ports,
-                int random_seed,
-                bool color_variants) {
-
-    // setup graphviz output
-    out << "digraph graphname {" << endl;
-    out << "    node [shape=plaintext];" << endl;
-    out << "    rankdir=LR;" << endl;
-    //out << "    fontsize=22;" << endl;
-    //out << "    colorscheme=paired12;" << endl;
-    //out << "    splines=line;" << endl;
-    //out << "    splines=true;" << endl;
-    //out << "    smoothType=spring;" << endl;
-    for (int i = 0; i < graph.node_size(); ++i) {
-        Node* n = graph.mutable_node(i);
-        auto node_paths = paths.of_node(n->id());
-        out << "    " << n->id() << " [label=\"" << n->id() << ":" << n->sequence() << "\",shape=box,penwidth=2,";
-        // for neato output, which tends to randomly order the graph
-        if (is_head_node(n)) {
-            out << "pos=\"" << -graph.node_size()*100 << ", "<< -10 << "\"";
-        } else if (is_tail_node(n)) {
-            out << "pos=\"" << graph.node_size()*100 << ", "<< -10 << "\"";
-        }
-        if (color_variants && node_paths.size() == 0){
-            out << "color=red,";
-        }
-        out << "];" << endl;
-    }
-
-    // We're going to fill this in with all the path (symbol, color) label
-    // pairs that each edge should get, by edge pointer. If a path takes an
-    // edge multiple times, it will appear only once.
-    map<Edge*, set<pair<string, string>>> symbols_for_edge;
-
-    if(annotate_paths) {
-        // We're going to annotate the paths, so we need to give them symbols and colors.
-        Pictographs picts(random_seed);
-        Colors colors(random_seed);
-        // Work out what path symbols belong on what edges
-        function<void(const Path&)> lambda = [this, &picts, &colors, &symbols_for_edge](const Path& path) {
-            // Make up the path's label
-            string path_label = picts.hashed(path.name());
-            string color = colors.hashed(path.name());
-            for (int i = 0; i < path.mapping_size(); ++i) {
-                const Mapping& m1 = path.mapping(i);
-                if (i < path.mapping_size()-1) {
-                    const Mapping& m2 = path.mapping(i+1);
-                    // skip if they are not contiguous
-                    if (!adjacent_mappings(m1, m2)) continue;
-                    // Find the Edge connecting the mappings in the order they occur in the path.
-                    Edge* edge_used = get_edge(NodeTraversal(get_node(m1.position().node_id()), m1.position().is_reverse()),
-                                               NodeTraversal(get_node(m2.position().node_id()), m2.position().is_reverse()));
-
-                    // Say that edge should have this symbol
-                    symbols_for_edge[edge_used].insert(make_pair(path_label, color));
-                }
-            }
-        };
-        paths.for_each(lambda);
-    }
-
-    for (int i = 0; i < graph.edge_size(); ++i) {
-        Edge* e = graph.mutable_edge(i);
-        auto from_paths = map_keys_to_set(paths.of_node(e->from()));
-        auto to_paths = map_keys_to_set(paths.of_node(e->to()));
-        set<string> both_paths;
-        std::set_intersection(from_paths.begin(), from_paths.end(),
-                              to_paths.begin(), to_paths.end(),
-                              std::inserter(both_paths, both_paths.begin()));
-        // are both nodes in the same path?
-        /*
-        bool in_path = !(!paths.empty()
-                        && (both_paths.empty()
-                            || !paths.are_consecutive_nodes_in_path(e->from(), e->to(),
-                                                                    *both_paths.begin())));
-                                                                    */
-
-        // Grab the annotation symbols for this edge.
-        auto annotations = symbols_for_edge.find(e);
-
-        // Is the edge in the "wrong" direction for rank constraints?
-        bool is_backward = e->from_start() && e->to_end();
-
-        if(is_backward) {
-            // Flip the edge around and write it forward.
-            Edge* original = e;
-            e = new Edge();
-
-            e->set_from(original->to());
-            e->set_from_start(!original->to_end());
-
-            e->set_to(original->from());
-            e->set_to_end(!original->from_start());
-        }
-
-        // display what kind of edge we have using different edge head and tail styles
-        // depending on if the edge comes from the start or not
-        out << "    " << e->from() << " -> " << e->to();
-        out << " [dir=both,";
-        if (!invert_edge_ports && e->from_start()
-            || invert_edge_ports && !e->from_start()) {
-            out << "arrowtail=none,";
-            out << "tailport=sw,";
-        } else {
-            out << "arrowtail=none,";
-            out << "tailport=ne,";
-        }
-        if (!invert_edge_ports && e->to_end()
-            || invert_edge_ports && !e->to_end()) {
-            out << "arrowhead=none,";
-            out << "headport=se";
-        } else {
-            out << "arrowhead=none,";
-            out << "headport=nw";
-        }
-        out << ",penwidth=2";
-
-        if(annotations != symbols_for_edge.end()) {
-            // We need to put a label on the edge with all the colored
-            // characters for paths using it.
-            out << ",label=<";
-
-            for(auto& string_and_color : (*annotations).second) {
-                // Put every symbol in its font tag.
-                out << "<FONT COLOR=\"" << string_and_color.second << "\">" << string_and_color.first << "</FONT>";
-            }
-
-            out << ">";
-        }
-
-        out << "];" << endl;
-
-        if(is_backward) {
-            // We don't need this duplicate edge
-            delete e;
-        }
-    }
-
-    // add nodes for the alignments and link them to the nodes they match
-    int alnid = max_node_id()+1;
-    for (auto& aln : alignments) {
-        // check direction
-        if (!aln.has_path()) continue; // skip pathless alignments
-        if (!aln.path().mapping(0).position().is_reverse()) {
-            out << "    " << alnid << " [label=\"+""\",fontcolor=green];" << endl;
-            out << "    " << alnid << " -> " << alnid+1 << " [dir=none,color=green];" << endl;
-        } else {
-            out << "    " << alnid << " [label=\"-""\",fontcolor=purple];" << endl;
-            out << "    " << alnid << " -> " << alnid+1 << " [dir=none,color=purple];" << endl;
-        }
-        alnid++;
-        for (int i = 0; i < aln.path().mapping_size(); ++i) {
-            const Mapping& m = aln.path().mapping(i);
-            //void mapping_cigar(const Mapping& mapping, vector<pair<int, char> >& cigar);
-            //string cigar_string(vector<pair<int, char> >& cigar);
-            stringstream mapid;
-            //mapid << alnid << ":" << m.position().node_id() << ":" << cigar_string(cigar);
-            //mapid << cigar_string(cigar) << ":"
-            //      << (m.is_reverse() ? "-" : "+") << m.position().offset() << ":"
-            mapid << pb2json(m);
-            string mstr = mapid.str();
-            mstr.erase(std::remove_if(mstr.begin(), mstr.end(), [](char c) { return c == '"'; }), mstr.end());
-            mstr = wrap_text(mstr, 50);
-            // determine sequence of this portion of the alignment
-            // set color based on cigar/mapping relationship
-            // some mismatch, indicate with orange color
-            string color = mapping_is_simple_match(m) ? "blue" : "orange";
-            out << "    " << alnid << " [label=\"" << mstr << "\",fontcolor=" << color << ",fontsize=10];" << endl;
-            if (i > 0) {
-                out << "    " << alnid-1 << " -> " << alnid << "[dir=none,color=" << color << "];" << endl;
-            }
-            out << "    " << alnid << " -> " << m.position().node_id() << "[dir=none,color=" << color << ", style=invis];" << endl;
-            out << "    { rank = same; " << alnid << "; " << m.position().node_id() << "; };" << endl;
-            //out << "    " << m.position().node_id() << " -- " << alnid << "[color=" << color << ", style=invis];" << endl;
-            alnid++;
-        }
-        if (!aln.path().mapping(aln.path().mapping_size()-1).position().is_reverse()) {
-            out << "    " << alnid << " [label=\"-""\",fontcolor=purple];" << endl;
-            out << "    " << alnid-1 << " -> " << alnid << " [dir=none,color=purple];" << endl;
-        } else {
-            out << "    " << alnid << " [label=\"+""\",fontcolor=green];" << endl;
-            out << "    " << alnid-1 << " -> " << alnid << " [dir=none,color=green];" << endl;
         }
         alnid++;
     }
