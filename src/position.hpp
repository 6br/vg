#ifndef VG_POS_H
#define VG_POS_H

#include "vg.pb.h"
#include "types.hpp"
#include "xg.hpp"
#include "lru_cache.h"
#include "utility.hpp"
#include "json2pb.h"
#include <iostream>

/** \file 
 * Functions for working with Positions and `pos_t`s.
 */

namespace vg {

using namespace std;

/// Return true if a pos_t is unset.
bool is_empty(const pos_t& pos);
/// Extract the id of the node a pos_t is on.
id_t id(const pos_t& pos);
/// Return true if a pos_t is on the reverse strand of its node.
bool is_rev(const pos_t& pos);
/// Get the offset from a pos_t.
off_t offset(const pos_t& pos);
/// Get a reference to the Node ID of a pos_t.
id_t& get_id(pos_t& pos);
/// Get a reference to the reverse flag of a pos_t.
bool& get_is_rev(pos_t& pos);
/// Get a reference to the offset field of a pos_t.
off_t& get_offset(pos_t& pos);
/// Reverse a pos_t and get a pos_t at the same base, going the other direction.
pos_t reverse(const pos_t& pos, size_t node_length);
/// Reverse a Position and get a Position at the same base, going the orther direction.
Position reverse(const Position& pos, size_t node_length);
/// Print a pos_t to a stream.
ostream& operator<<(ostream& out, const pos_t& pos);
/// Convert a Position to a (much smaller) pos_t.
pos_t make_pos_t(const Position& pos);
/// Create a pos_t from a Node ID, an orientation flag, and an offset.
pos_t make_pos_t(id_t id, bool is_rev, off_t off);
/// Convert a pos_t to a Position.
Position make_position(const pos_t& pos);
/// Create a Position from a Node ID, an orientation flag, and an offset.
Position make_position(id_t id, bool is_rev, off_t off);

// xg/position traversal helpers with caching
// used by the Sampler and by the Mapper
<<<<<<< HEAD
string xg_cached_node_sequence(id_t id, xg::XG* xgidx, LRUCache<id_t, Node>& node_cache);
=======
/// Get the length of a Node from an xg::XG index, with cacheing of deserialized nodes.
>>>>>>> 2e9de457
size_t xg_cached_node_length(id_t id, xg::XG* xgidx, LRUCache<id_t, Node>& node_cache);
/// Get the character at a position in an xg::XG index, with cacheing of deserialized nodes.
char xg_cached_pos_char(pos_t pos, xg::XG* xgidx, LRUCache<id_t, Node>& node_cache);
/// Get the characters at positions after the given position from an xg::XG index, with cacheing of deserialized nodes.
map<pos_t, char> xg_cached_next_pos_chars(pos_t pos, xg::XG* xgidx, LRUCache<id_t, Node>& node_cache);
int xg_cached_distance(pos_t pos1, pos_t pos2, xg::XG* xgidx, LRUCache<id_t, Node>& node_cache, int maximum);
set<pos_t> xg_cached_positions_bp_from(pos_t pos, int distance, bool rev, xg::XG* xgidx, LRUCache<id_t, Node>& node_cache);

}

#endif<|MERGE_RESOLUTION|>--- conflicted
+++ resolved
@@ -48,11 +48,8 @@
 
 // xg/position traversal helpers with caching
 // used by the Sampler and by the Mapper
-<<<<<<< HEAD
 string xg_cached_node_sequence(id_t id, xg::XG* xgidx, LRUCache<id_t, Node>& node_cache);
-=======
 /// Get the length of a Node from an xg::XG index, with cacheing of deserialized nodes.
->>>>>>> 2e9de457
 size_t xg_cached_node_length(id_t id, xg::XG* xgidx, LRUCache<id_t, Node>& node_cache);
 /// Get the character at a position in an xg::XG index, with cacheing of deserialized nodes.
 char xg_cached_pos_char(pos_t pos, xg::XG* xgidx, LRUCache<id_t, Node>& node_cache);
