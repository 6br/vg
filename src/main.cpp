#include <iostream>
#include <fstream>
#include <ctime>
#include <cstdio>
#include <getopt.h>
#include <sys/stat.h>
#include "gcsa/gcsa.h"
#include "gcsa/algorithms.h"
#include "json2pb.h"
#include "vg.hpp"
#include "vg.pb.h"
#include "vg_set.hpp"
#include "index.hpp"
#include "mapper.hpp"
#include "Variant.h"
#include "Fasta.h"
#include "stream.hpp"
#include "alignment.hpp"
#include "convert.hpp"
#include "pileup.hpp"
#include "caller.hpp"
#include "deconstructor.hpp"
#include "vectorizer.hpp"
#include "sampler.hpp"
#include "filter.hpp"
#include "google/protobuf/stubs/common.h"
#include "progress_bar.hpp"
#include "version.hpp"
#include "genotyper.hpp"
#include "bubbles.hpp"
#include "translator.hpp"
#include "homogenize_main.cpp"
#include "sift_main.cpp"
#include "readfilter.hpp"
#include "distributions.hpp"
#include "unittest/driver.hpp"
// New subcommand system provides all the subcommands that used to live here
#include "subcommand/subcommand.hpp"
#include "flow_sort.hpp"


using namespace std;
using namespace google::protobuf;
using namespace vg;

void help_translate(char** argv) {
    cerr << "usage: " << argv[0] << " translate [options] translation" << endl
         << "Translate alignments or paths using the translation map." << endl
         << endl
         << "options:" << endl
         << "    -p, --paths FILE      project the input paths into the from-graph" << endl
         << "    -a, --alns FILE       project the input alignments into the from-graph" << endl
         << "    -l, --loci FILE       project the input locus descriptions into the from-graph" << endl
         << "    -m, --mapping JSON    print the from-mapping corresponding to the given JSON mapping" << endl
         << "    -P, --position JSON   print the from-position corresponding to the given JSON position" << endl
         << "    -o, --overlay FILE    overlay this translation on top of the one we are given" << endl;
}

int main_translate(int argc, char** argv) {

    if (argc <= 2) {
        help_translate(argv);
        return 1;
    }

    string position_string;
    string mapping_string;
    string path_file;
    string aln_file;
    string loci_file;
    string overlay_file;

    int c;
    optind = 2; // force optind past command positional argument
    while (true) {
        static struct option long_options[] =
        {
            {"help", no_argument, 0, 'h'},
            {"position", required_argument, 0, 'P'},
            {"mapping", required_argument, 0, 'm'},
            {"paths", required_argument, 0, 'p'},
            {"alns", required_argument, 0, 'a'},
            {"loci", required_argument, 0, 'l'},
            {"overlay", required_argument, 0, 'o'},
            {0, 0, 0, 0}
        };

        int option_index = 0;
        c = getopt_long (argc, argv, "hp:m:P:a:o:l:",
                long_options, &option_index);

        // Detect the end of the options.
        if (c == -1)
            break;

        switch (c)
        {
        case 'P':
            position_string = optarg;
            break;

        case 'm':
            mapping_string = optarg;
            break;

        case 'p':
            path_file = optarg;
            break;

        case 'a':
            aln_file = optarg;
            break;

        case 'l':
            loci_file = optarg;
            break;

        case 'o':
            overlay_file = optarg;
            break;

        case 'h':
        case '?':
            help_translate(argv);
            exit(1);
            break;

        default:
            abort ();
        }
    }

    Translator* translator;
    get_input_file(optind, argc, argv, [&](istream& in) {
        translator = new Translator(in);
    });

    // test the position translation
    if (!position_string.empty()) {
        Position position;
        json2pb(position, position_string.c_str(), position_string.size());
        cout << pb2json(translator->translate(position)) << endl;
    }

    // test the mapping translation
    if (!mapping_string.empty()) {
        Mapping mapping;
        json2pb(mapping, mapping_string.c_str(), mapping_string.size());
        cout << pb2json(translator->translate(mapping)) << endl;
    }

    if (!path_file.empty()) {
        vector<Path> buffer;
        function<void(Path&)> lambda = [&](Path& path) {
            buffer.push_back(translator->translate(path));
            stream::write_buffered(cout, buffer, 100);
        };
        ifstream path_in(path_file);
        stream::for_each(path_in, lambda);
        stream::write_buffered(cout, buffer, 0);
    } else if (!aln_file.empty()) {
        vector<Alignment> buffer;
        function<void(Alignment&)> lambda = [&](Alignment& aln) {
            buffer.push_back(translator->translate(aln));
            stream::write_buffered(cout, buffer, 100);
        };
        ifstream aln_in(aln_file);
        stream::for_each(aln_in, lambda);
        stream::write_buffered(cout, buffer, 0);
    } else if (!loci_file.empty()) {
        vector<Locus> buffer;
        function<void(Locus&)> lambda = [&](Locus& locus) {
            buffer.push_back(translator->translate(locus));
            stream::write_buffered(cout, buffer, 100);
        };
        ifstream loci_in(loci_file);
        stream::for_each(loci_in, lambda);
        stream::write_buffered(cout, buffer, 0);
    }

    if (!overlay_file.empty()) {
        vector<Translation> buffer;
        function<void(Translation&)> lambda = [&](Translation& trans) {
            buffer.push_back(translator->overlay(trans));
            stream::write_buffered(cout, buffer, 100);
        };
        ifstream overlay_in(overlay_file);
        stream::for_each(overlay_in, lambda);
        stream::write_buffered(cout, buffer, 0);
    }

    return 0;
}

void help_filter(char** argv) {
    cerr << "usage: " << argv[0] << " filter [options] <alignment.gam> > out.gam" << endl
         << "Filter low-scoring alignments using different heuristics." << endl
         << endl
         << "options:" << endl
         << "    -s, --min-secondary N   minimum score to keep secondary alignment [default=0]" << endl
         << "    -r, --min-primary N     minimum score to keep primary alignment [default=0]" << endl
         << "    -f, --frac-score        normalize score based on length" << endl
         << "    -u, --substitutions     use substitution count instead of score" << endl
         << "    -o, --max-overhang N    filter reads whose alignments begin or end with an insert > N [default=99999]" << endl
         << "    -S, --drop-split        remove split reads taking nonexistent edges" << endl
         << "    -x, --xg-name FILE      use this xg index (required for -R, -S, and -D)" << endl
         << "    -R, --regions-file      only output alignments that intersect regions (BED file with 0-based coordinates expected)" << endl
         << "    -B, --output-basename   output to file(s) (required for -R).  The ith file will correspond to the ith BED region" << endl
         << "    -A, --append-regions    append to alignments created with -RB" << endl
         << "    -c, --context STEPS     expand the context of the subgraph this many steps when looking up chunks" << endl
         << "    -v, --verbose           print out statistics on numbers of reads filtered by what." << endl
         << "    -q, --min-mapq N        filter alignments with mapping quality < N" << endl
         << "    -E, --repeat-ends N     filter reads with tandem repeat (motif size <= 2N, spanning >= N bases) at either end" << endl
         << "    -D, --defray-ends N     clip back the ends of reads that are ambiguously aligned, up to N bases" << endl
         << "    -C, --defray-count N    stop defraying after N nodes visited (used to keep runtime in check) [default=99999]" << endl
         << "    -t, --threads N         number of threads [1]" << endl;
}

int main_filter(int argc, char** argv) {

    if (argc <= 2) {
        help_filter(argv);
        return 1;
    }

    // This is the better design for a subcommand: we have a class that
    // implements it and encapsulates all the default parameters, and then we
    // just feed in overrides in the option parsing code. Thsi way we don't have
    // multiple defaults all over the place.
    ReadFilter filter;

    // What XG index, if any, should we load to support the other options?
    string xg_name;

    int c;
    optind = 2; // force optind past command positional arguments
    while (true) {
        static struct option long_options[] =
            {
                {"min-secondary", required_argument, 0, 's'},
                {"min-primary", required_argument, 0, 'r'},
                {"frac-score", required_argument, 0, 'f'},
                {"substitutions", required_argument, 0, 'u'},
                {"max-overhang", required_argument, 0, 'o'},
                {"drop-split",  no_argument, 0, 'S'},
                {"xg-name", required_argument, 0, 'x'},
                {"regions-file",  required_argument, 0, 'R'},
                {"output-basename",  required_argument, 0, 'B'},
                {"append-regions", no_argument, 0, 'A'},
                {"context",  required_argument, 0, 'c'},
                {"verbose",  no_argument, 0, 'v'},
                {"min-mapq", required_argument, 0, 'q'},
                {"repeat-ends", required_argument, 0, 'E'},
                {"defray-ends", required_argument, 0, 'D'},
                {"defray-count", required_argument, 0, 'C'},
                {"threads", required_argument, 0, 't'},
                {0, 0, 0, 0}
            };

        int option_index = 0;
        c = getopt_long (argc, argv, "s:r:d:e:fauo:Sx:R:B:Ac:vq:E:D:C:t:",
                         long_options, &option_index);

        /* Detect the end of the options. */
        if (c == -1)
            break;

        switch (c)
        {
        case 's':
            filter.min_secondary = atof(optarg);
            break;
        case 'r':
            filter.min_primary = atof(optarg);
            break;
        case 'f':
            filter.frac_score = true;
            break;
        case 'u':
            filter.sub_score = true;
            break;
        case 'o':
            filter.max_overhang = atoi(optarg);
            break;
        case 'S':
            filter.drop_split = true;
        case 'x':
            xg_name = optarg;
            break;
        case 'R':
            filter.regions_file = optarg;
            break;
        case 'B':
            filter.outbase = optarg;
            break;
        case 'A':
            filter.append_regions = true;
            break;
        case 'c':
            filter.context_size = atoi(optarg);
            break;
        case 'q':
            filter.min_mapq = atof(optarg);
            break;
        case 'v':
            filter.verbose = true;
            break;
        case 'E':
            filter.repeat_size = atoi(optarg);
            break;
        case 'D':
            filter.defray_length = atoi(optarg);
            break;
        case 'C':
            filter.defray_count = atoi(optarg);
            break;          
        case 't':
            filter.threads = atoi(optarg);
            break;

        case 'h':
        case '?':
            /* getopt_long already printed an error message. */
            help_filter(argv);
            exit(1);
            break;

        default:
            abort ();
        }
    }

    omp_set_num_threads(filter.threads);
    
    // setup alignment stream
    if (optind >= argc) {
        help_filter(argv);
        return 1;
    }

    // What should our return code be?
    int error_code = 0;

    get_input_file(optind, argc, argv, [&](istream& in) {
        // Open up the alignment stream
        
        // If the user gave us an XG index, we probably ought to load it up.
        // TODO: make sure if we add any other error exits from this function we
        // remember to delete this!
        xg::XG* xindex = nullptr;
        if (!xg_name.empty()) {
            // read the xg index
            ifstream xg_stream(xg_name);
            if(!xg_stream) {
                cerr << "Unable to open xg index: " << xg_name << endl;
                error_code = 1;
                return;
            }
            xindex = new xg::XG(xg_stream);
        }
    
        // Read in the alignments and filter them.
        error_code = filter.filter(&in, xindex);
        
        if(xindex != nullptr) {
            delete xindex;
        }
    });

    return error_code;
}

void help_validate(char** argv) {
    cerr << "usage: " << argv[0] << " validate [options] graph" << endl
        << "Validate the graph." << endl
        << endl
        << "options:" << endl
        << "    default: check all aspects of the graph, if options are specified do only those" << endl
        << "    -n, --nodes    verify that we have the expected number of nodes" << endl
        << "    -e, --edges    verify that the graph contains all nodes that are referred to by edges" << endl
        << "    -p, --paths    verify that contiguous path segments are connected by edges" << endl
        << "    -o, --orphans  verify that all nodes have edges" << endl;
}

int main_validate(int argc, char** argv) {

    if (argc <= 2) {
        help_validate(argv);
        return 1;
    }

    bool check_nodes = false;
    bool check_edges = false;
    bool check_orphans = false;
    bool check_paths = false;

    int c;
    optind = 2; // force optind past command positional argument
    while (true) {
        static struct option long_options[] =
        {
            {"help", no_argument, 0, 'h'},
            {"nodes", no_argument, 0, 'n'},
            {"edges", no_argument, 0, 'e'},
            {"paths", no_argument, 0, 'o'},
            {"orphans", no_argument, 0, 'p'},
            {0, 0, 0, 0}
        };

        int option_index = 0;
        c = getopt_long (argc, argv, "hneop",
                long_options, &option_index);

        // Detect the end of the options.
        if (c == -1)
            break;

        switch (c)
        {

            case 'n':
                check_nodes = true;
                break;

            case 'e':
                check_edges = true;
                break;

            case 'o':
                check_orphans = true;
                break;

            case 'p':
                check_paths = true;
                break;

            case 'h':
            case '?':
                help_validate(argv);
                exit(1);
                break;

            default:
                abort ();
        }
    }

    VG* graph;
    get_input_file(optind, argc, argv, [&](istream& in) {
        graph = new VG(in);
    });

    // if we chose a specific subset, do just them
    if (check_nodes || check_edges || check_orphans || check_paths) {
        if (graph->is_valid(check_nodes, check_edges, check_orphans, check_paths)) {
            return 0;
        } else {
            return 1;
        }
        // otherwise do everything
    } else if (graph->is_valid()) {
        return 0;
    } else {
        return 1;
    }
}

void help_vectorize(char** argv){
    cerr << "usage: " << argv[0] << " vectorize [options] -x <index.xg> <alignments.gam>" << endl

         << "Vectorize a set of alignments to a variety of vector formats." << endl
         << endl
         << "options: " << endl
         << "  -x --xg FILE       An xg index for the graph of interest" << endl
         << "  -g --gcsa FILE     A gcsa2 index to use if generating MEM sketches" << endl
         << "  -l --aln-label LABEL   Rename every alignment to LABEL when outputting alignment name." << endl
         << "  -f --format        Tab-delimit output so it can be used in R." << endl
         << "  -A --annotate      Create a header with each node/edge's name and a column with alignment names." << endl
         << "  -a --a-hot         Instead of a 1-hot, output a vector of {0|1|2} for covered, reference, or alt." << endl
         << "  -w --wabbit        Output a format that's friendly to vowpal wabbit" << endl
         << "  -M --wabbit-mapping <FILE> output the mappings used for vowpal wabbit classes (default: print to stderr)" << endl
         << "  -m --mem-sketch    Generate a MEM sketch of a given read based on the GCSA" << endl
         << "  -p --mem-positions Add the positions to the MEM sketch of a given read based on the GCSA" << endl
         << "  -H --mem-hit-max N Ignore MEMs with this many hits when extracting poisitions" << endl
         << "  -i --identity-hot  Output a score vector based on percent identity and coverage" << endl
         << endl;
}

int main_vectorize(int argc, char** argv){

    string xg_name;
    string read_file = "";
    string aln_label = "";
    string gcsa_name;
    string wabbit_mapping_file = "";
    bool format = false;
    bool show_header = false;
    bool map_alns = false;
    bool annotate = false;
    bool a_hot = false;
    bool output_wabbit = false;
    bool use_identity_hot = false;
    bool mem_sketch = false;
    bool mem_positions = false;
    bool mem_hit_max = 0;
    int max_mem_length = 0;

    if (argc <= 2) {
        help_vectorize(argv);
        return 1;
    }

    int c;
    optind = 2; // force optind past command positional argument
    while (true) {
        static struct option long_options[] =
        {
            {"help", no_argument, 0, 'h'},
            {"annotate", no_argument, 0, 'A'},
            {"xg", required_argument,0, 'x'},
            {"gcsa", required_argument,0, 'g'},
            {"threads", required_argument, 0, 't'},
            {"format", no_argument, 0, 'f'},
            {"a-hot", no_argument, 0, 'a'},
            {"wabbit", no_argument, 0, 'w'},
            {"wabbit-mapping", required_argument, 0, 'M'},
            {"mem-sketch", no_argument, 0, 'm'},
            {"mem-positions", no_argument, 0, 'p'},
            {"mem-hit-max", required_argument, 0, 'H'},
            {"identity-hot", no_argument, 0, 'i'},
            {"aln-label", required_argument, 0, 'l'},
            {"reads", required_argument, 0, 'r'},
            {0, 0, 0, 0}

        };
        int option_index = 0;
        c = getopt_long (argc, argv, "AaihwM:fmpx:g:l:H:",
                long_options, &option_index);

        // Detect the end of the options.
        if (c == -1)
            break;

        switch (c)
        {

 /*           case '?':
            case 'h':
                help_vectorize(argv);
                return 1;
            case 'x':
                xg_name = optarg;
                break;
            case 'a':
                a_hot = true;
                break;
            case 'w':
                output_wabbit = true;
                break; */
            case 'l':
                aln_label = optarg;
                break;
            case 'r':
                read_file = optarg;
                break;
                /*

            case 'i':
                use_identity_hot = true;
                break;
            case 'f':
                format = true;
                break;
            case 'A':
                annotate = true;
                format = true;
                break;
            default:
                abort();
*/

        case '?':
        case 'h':
            help_vectorize(argv);
            return 1;
        case 'x':
            xg_name = optarg;
            break;
        case 'g':
            gcsa_name = optarg;
            break;
        case 'm':
            mem_sketch = true;
            break;
        case 'p':
            mem_positions = true;
            break;
        case 'H':
            mem_hit_max = atoi(optarg);
            break;
        case 'a':
            a_hot = true;
            break;
        case 'w':
            output_wabbit = true;
            break;
        case 'i':
            use_identity_hot = true;
            break;
        case 'f':
            format = true;
            break;
        case 'A':
            annotate = true;
            format = true;
            break;
        case 'M':
            wabbit_mapping_file = optarg;
            break;
        default:
            abort();
        }
    }

    xg::XG* xg_index;
    if (!xg_name.empty()) {
        ifstream in(xg_name);
        xg_index = new xg::XG(in);
    }
    else{
        cerr << "No XG index given. An XG index must be provided." << endl;
        exit(1);
    }

    // Configure GCSA2 verbosity so it doesn't spit out loads of extra info
    gcsa::Verbosity::set(gcsa::Verbosity::SILENT);
    
    // Configure its temp directory to the system temp directory
    gcsa::TempFile::setDirectory(find_temp_dir());

    gcsa::GCSA gcsa_index;
    gcsa::LCPArray lcp_index;
    if (!gcsa_name.empty()) {
        ifstream in_gcsa(gcsa_name.c_str());
        gcsa_index.load(in_gcsa);
        // default LCP is the gcsa base name +.lcp
        string lcp_in = gcsa_name + ".lcp";
        ifstream in_lcp(lcp_in.c_str());
        lcp_index.load(in_lcp);
    }

    Mapper mapper;
    if (mem_sketch) {
        if (gcsa_name.empty()) {
            cerr << "[vg vectorize] error : an xg index and gcsa index are required when making MEM sketches" << endl;
            return 1;
        } else {
            mapper.gcsa = &gcsa_index;
            mapper.lcp = &lcp_index;
        }
        if (mem_hit_max) {
            mapper.hit_max = mem_hit_max;
        }
    }

    Vectorizer vz(xg_index);

    //Generate a 1-hot coverage vector for graph entities.
    function<void(Alignment&)> lambda = [&vz, &mapper, use_identity_hot, output_wabbit, aln_label, mem_sketch, mem_positions, format, a_hot, max_mem_length](Alignment& a){
        //vz.add_bv(vz.alignment_to_onehot(a));
        //vz.add_name(a.name());
        if (a_hot) {
            vector<int> v = vz.alignment_to_a_hot(a);
            if (output_wabbit){
                cout << vz.wabbitize(aln_label == "" ? a.name() : aln_label, v) << endl;
            }
            else if (format){
                cout << a.name() << "\t" << vz.format(v) << endl;
            } else{
                cout << v << endl;
            }
        }
        else if (use_identity_hot){
            vector<double> v = vz.alignment_to_identity_hot(a);
            if (output_wabbit){
                cout << vz.wabbitize(aln_label == "" ? a.name() : aln_label, v) << endl;
            }
            else if (format){
                cout << a.name() << "\t" << vz.format(v) << endl;
            }
            else {
                cout << vz.format(v) << endl;
            }

        } else if (mem_sketch) {
            // get the mems
            map<string, int> mem_to_count;
            auto mems = mapper.find_mems_simple(a.sequence().begin(), a.sequence().end(),
                                                max_mem_length, mapper.min_mem_length);
            for (auto& mem : mems) {
                mem_to_count[mem.sequence()]++;
            }
            cout << " |info count:" << mems.size() << " unique:" << mem_to_count.size();
            cout << " |mems";
            for (auto m : mem_to_count) {
                cout << " " << m.first << ":" << m.second;
            }
            if (mem_positions) {
                cout << " |positions";
                for (auto& mem : mems) {
                    for (auto& node : mem.nodes) {
                        cout << " " << gcsa::Node::id(node);
                        if (gcsa::Node::rc(node)) {
                            cout << "-";
                        } else {
                            cout << "+";
                        }
                        cout << ":" << mem.end - mem.begin;
                    }
                }
            }
            cout << endl;
        } else {
            bit_vector v = vz.alignment_to_onehot(a);
            if (output_wabbit){
                cout << vz.wabbitize(aln_label == "" ? a.name() : aln_label, v) << endl;
            } else if (format) {
                cout << a.name() << "\t" << vz.format(v) << endl;
            } else{
                cout << v << endl;
            }
        }
    };
    
    get_input_file(optind, argc, argv, [&](istream& in) {
        stream::for_each(in, lambda);
    });

    string mapping_str = vz.output_wabbit_map();
    if (output_wabbit){
        if (!wabbit_mapping_file.empty()){
            ofstream ofi;
            ofi.open(wabbit_mapping_file);
            if (!ofi.good()){
                cerr << "Error with outputting wabbit mapping file. Make sure the filename is a valid string" << endl;
                return 1;
            }
            ofi << mapping_str;
            ofi.close();
        }
        else{

            cerr << mapping_str;
        }
    }



    return 0;
}

void help_compare(char** argv) {
    cerr << "usage: " << argv[0] << " compare [options] graph1 graph2" << endl
        << "Compare kmer sets of two graphs" << endl
        << endl
        << "options:" << endl
        << "    -d, --db-name1 FILE  use this db for graph1 (defaults to <graph1>.index/)" << endl
        << "    -e, --db-name2 FILE  use this db for graph2 (defaults to <graph1>.index/)" << endl
        << "    -t, --threads N      number of threads to use" << endl;
}

int main_compare(int argc, char** argv) {

    if (argc <= 3) {
        help_compare(argv);
        return 1;
    }

    string db_name1;
    string db_name2;
    int num_threads = 1;

    int c;
    optind = 2; // force optind past command positional argument
    while (true) {
        static struct option long_options[] =
        {
            {"help", no_argument, 0, 'h'},
            {"db-name1", required_argument, 0, 'd'},
            {"db-name2", required_argument, 0, 'e'},
            {"threads", required_argument, 0, 't'},
            {0, 0, 0, 0}
        };

        int option_index = 0;
        c = getopt_long (argc, argv, "hd:e:t:",
                long_options, &option_index);

        // Detect the end of the options.
        if (c == -1)
            break;

        switch (c)
        {

            case 'd':
                db_name1 = optarg;
                break;

            case 'e':
                db_name2 = optarg;
                break;

            case 't':
                num_threads = atoi(optarg);
                break;

            case 'h':
            case '?':
                help_compare(argv);
                exit(1);
                break;

            default:
                abort ();
        }
    }

    omp_set_num_threads(num_threads);

    if (db_name1.empty()) {
        db_name1 = get_input_file_name(optind, argc, argv);
    }
    if (db_name2.empty()) {
        db_name2 = get_input_file_name(optind, argc, argv);
    }

    // Note: only supporting rocksdb index for now.

    Index index1;
    index1.open_read_only(db_name1);

    Index index2;
    index2.open_read_only(db_name2);

    pair<int64_t, int64_t> index1_vs_index2;
    pair<int64_t, int64_t> index2_vs_index1;

    // Index::compare is not parallel, but at least we can do the
    // two directions at the same time...
#pragma omp parallel sections
    {
#pragma omp section
        {
            index1_vs_index2 = index1.compare_kmers(index2);
        }
#pragma omp section
        {
            index2_vs_index1 = index2.compare_kmers(index1);
        }
    }
    {// <-- for emacs
        assert(index1_vs_index2.first == index2_vs_index1.first);

        int64_t db1_count = index1_vs_index2.first + index1_vs_index2.second;
        int64_t db2_count = index2_vs_index1.first + index2_vs_index1.second;
        int64_t db1_only = index1_vs_index2.second;
        int64_t db2_only = index2_vs_index1.second;
        int64_t db1_and_db2 = index1_vs_index2.first;
        int64_t db1_or_db2 = db1_only + db2_only + db1_and_db2;

        cout << "{\n"
            << "\"db1_path\": " << "\"" << db_name1 << "\"" << ",\n"
            << "\"db2_path\": " << "\"" << db_name2 << "\"" << ",\n"
            << "\"db1_total\": " << db1_count << ",\n"
            << "\"db2_total\": " << db2_count << ",\n"
            << "\"db1_only\": " << db1_only << ",\n"
            << "\"db2_only\": " << db2_only << ",\n"
            << "\"intersection\": " << db1_and_db2 << ",\n"
            << "\"union\": " << db1_or_db2 << "\n"
            << "}" << endl;
    }
    return 0;
}

void help_genotype(char** argv) {
    cerr << "usage: " << argv[0] << " genotype [options] <graph.vg> <reads.index/> > <calls.vcf>" << endl
         << "Compute genotypes from a graph and an indexed collection of reads" << endl
         << endl
         << "options:" << endl
         << "    -j, --json              output in JSON" << endl
         << "    -v, --vcf               output in VCF" << endl
         << "    -G, --gam   GAM         a GAM file to use with variant recall." << endl
         << "    -V, --recall-vcf VCF    recall variants in a specific VCF file." << endl
         << "    -F, --fasta  FASTA" << endl
         << "    -I, --insertions INS" << endl
         << "    -r, --ref PATH          use the given path name as the reference path" << std::endl
         << "    -c, --contig NAME       use the given name as the VCF contig name" << std::endl
         << "    -s, --sample NAME       name the sample in the VCF with the given name" << std::endl
         << "    -o, --offset INT        offset variant positions by this amount" << std::endl
         << "    -l, --length INT        override total sequence length" << std::endl
         << "    -a, --augmented FILE    dump augmented graph to FILE" << std::endl
         << "    -q, --use_mapq          use mapping qualities" << std::endl
         << "    -C, --cactus            use cactus ultrabubbles for site finding" << std::endl
         << "    -S, --subset-graph      only use the reference and areas of the graph with read support" << std::endl
         << "    -i, --realign_indels    realign at indels" << std::endl
         << "    -d, --het_prior_denom   denominator for prior probability of heterozygousness" << std::endl
         << "    -P, --min_per_strand    min consistent reads per strand for an allele" << std::endl
         << "    -p, --progress          show progress" << endl
         << "    -t, --threads N         number of threads to use" << endl;
}

int main_genotype(int argc, char** argv) {

    if (argc <= 3) {
        help_genotype(argv);
        return 1;
    }
    // Should we output genotypes in JSON (true) or Protobuf (false)?
    bool output_json = false;
    // Should we output VCF instead of protobuf?
    bool output_vcf = false;
    // Should we show progress with a progress bar?
    bool show_progress = false;
    // How many threads should we use?
    int thread_count = 0;

    // What reference path should we use
    string ref_path_name;
    // What sample name should we use for output
    string sample_name;
    // What contig name override do we want?
    string contig_name;
    // What offset should we add to coordinates
    int64_t variant_offset = 0;
    // What length override should we use
    int64_t length_override = 0;

    // Should we we just do a quick variant recall,
    // based on this VCF and GAM, then exit?
    string recall_vcf;
    string gam_file;
    string fasta;
    string insertions_file;

    // Should we use mapping qualities?
    bool use_mapq = false;
    // Should we do indel realignment?
    bool realign_indels = false;

    // Should we dump the augmented graph to a file?
    string augmented_file_name;

    // Should we do superbubbles/sites with Cactus (true) or supbub (false)
    bool use_cactus = false;
    // Should we find superbubbles on the supported subset (true) or the whole graph (false)?
    bool subset_graph = false;
    // What should the heterozygous genotype prior be? (1/this)
    double het_prior_denominator = 10.0;
    // At least how many reads must be consistent per strand for a call?
    size_t min_consistent_per_strand = 2;

    int c;
    optind = 2; // force optind past command positional arguments
    while (true) {
        static struct option long_options[] =
            {
                {"json", no_argument, 0, 'j'},
                {"vcf", no_argument, 0, 'v'},
                {"ref", required_argument, 0, 'r'},
                {"contig", required_argument, 0, 'c'},
                {"sample", required_argument, 0, 's'},
                {"offset", required_argument, 0, 'o'},
                {"length", required_argument, 0, 'l'},
                {"augmented", required_argument, 0, 'a'},
                {"use_mapq", no_argument, 0, 'q'},
                {"cactus", no_argument, 0, 'C'},
                {"subset-graph", no_argument, 0, 'S'},
                {"realign_indels", no_argument, 0, 'i'},
                {"het_prior_denom", required_argument, 0, 'd'},
                {"min_per_strand", required_argument, 0, 'P'},
                {"progress", no_argument, 0, 'p'},
                {"threads", required_argument, 0, 't'},
                {"recall-vcf", required_argument, 0, 'V'},
                {"gam", required_argument, 0, 'G'},
                {"fasta", required_argument, 0, 'F'},
                {"insertions", required_argument, 0, 'I'},
                {0, 0, 0, 0}
            };

        int option_index = 0;
        c = getopt_long (argc, argv, "hjvr:c:s:o:l:a:qCSid:P:pt:V:I:G:F:",
                         long_options, &option_index);

        /* Detect the end of the options. */
        if (c == -1)
            break;

        switch (c)
        {
        case 'j':
            output_json = true;
            break;
        case 'v':
            output_vcf = true;
            break;
        case 'r':
            // Set the reference path name
            ref_path_name = optarg;
            break;
        case 'c':
            // Set the contig name for output
            contig_name = optarg;
            break;
        case 's':
            // Set the sample name
            sample_name = optarg;
            break;
        case 'o':
            // Offset variants
            variant_offset = std::stoll(optarg);
            break;
        case 'l':
            // Set a length override
            length_override = std::stoll(optarg);
            break;
        case 'a':
            // Dump augmented graph
            augmented_file_name = optarg;
            break;
        case 'q':
            // Use mapping qualities
            use_mapq = true;
            break;
        case 'C':
            // Use Cactus to find sites
            use_cactus = true;
            break;
        case 'S':
            // Find sites on the graph subset with any read support
            subset_graph = true;
            break;
        case 'i':
            // Do indel realignment
            realign_indels = true;
            break;
        case 'd':
            // Set heterozygous genotype prior denominator
            het_prior_denominator = std::stod(optarg);
            break;
        case 'P':
            // Set min consistent reads per strand required to keep an allele
            min_consistent_per_strand = std::stoll(optarg);
            break;
        case 'p':
            show_progress = true;
            break;
        case 't':
            thread_count = atoi(optarg);
            break;
        case 'V':
            recall_vcf = optarg;
            break;
        case 'I':
            insertions_file = optarg;
            break;
        case 'F':
            fasta = optarg;
            break;
        case 'G':
            gam_file = optarg;
            break;
        case 'h':
        case '?':
            /* getopt_long already printed an error message. */
            help_genotype(argv);
            exit(1);
            break;
        default:
          abort ();
        }
    }

    if(thread_count > 0) {
        omp_set_num_threads(thread_count);
    }

    // read the graph
    if (optind >= argc) {
        help_genotype(argv);
        return 1;
    }
    if (show_progress) {
        cerr << "Reading input graph..." << endl;
    }
    VG* graph;
    get_input_file(optind, argc, argv, [&](istream& in) {
        graph = new VG(in);
    });

    if (!(gam_file.empty() || recall_vcf.empty() || fasta.empty() || insertions_file.empty())){
        Genotyper gt;
        vcflib::VariantCallFile* vars = new vcflib::VariantCallFile();
        vars->open(recall_vcf);
        FastaReference* lin_ref = new FastaReference();
        lin_ref->open(fasta);

        vector<FastaReference*> insertions;
        if (!insertions_file.empty()){
            FastaReference* ins = new FastaReference();
            insertions.emplace_back(ins);
            ins->open(insertions_file);
        }
        gt.variant_recall(graph, vars, lin_ref, insertions, gam_file);
        return 0;

    }

    // setup reads index
    if (optind >= argc) {
        help_genotype(argv);
        return 1;
    }

    string reads_index_name = get_input_file_name(optind, argc, argv);
    // This holds the RocksDB index that has all our reads, indexed by the nodes they visit.
    Index index;
    index.open_read_only(reads_index_name);

    // Build the set of all the node IDs to operate on
    vector<vg::id_t> graph_ids;
    graph->for_each_node([&](Node* node) {
        // Put all the ids in the set
        graph_ids.push_back(node->id());
    });

    // Load all the reads matching the graph into memory
    vector<Alignment> alignments;

    if(show_progress) {
        cerr << "Loading reads..." << endl;
    }

    index.for_alignment_to_nodes(graph_ids, [&](const Alignment& alignment) {
        // Extract all the alignments

        // Only take alignments that don't visit nodes not in the graph
        bool contained = true;
        for(size_t i = 0; i < alignment.path().mapping_size(); i++) {
            if(!graph->has_node(alignment.path().mapping(i).position().node_id())) {
                // Throw out the read
                contained = false;
            }
        }

        if(contained) {
            // This alignment completely falls within the graph
            alignments.push_back(alignment);
        }
    });

    if(show_progress) {
        cerr << "Loaded " << alignments.size() << " alignments" << endl;
    }

    // Make a Genotyper to do the genotyping
    Genotyper genotyper;
    // Configure it
    genotyper.use_mapq = use_mapq;
    genotyper.realign_indels = realign_indels;
    assert(het_prior_denominator > 0);
    genotyper.het_prior_logprob = prob_to_logprob(1.0/het_prior_denominator);
    genotyper.min_consistent_per_strand = min_consistent_per_strand;
    // TODO: move arguments below up into configuration
    genotyper.run(*graph,
                  alignments,
                  cout,
                  ref_path_name,
                  contig_name,
                  sample_name,
                  augmented_file_name,
                  use_cactus,
                  subset_graph,
                  show_progress,
                  output_vcf,
                  output_json,
                  length_override,
                  variant_offset);

    delete graph;

    return 0;
}

void help_pileup(char** argv) {
    cerr << "usage: " << argv[0] << " pileup [options] <graph.vg> <alignment.gam> > out.vgpu" << endl
         << "Calculate pileup for each position in graph and output in VG Pileup format (list of protobuf NodePileups)." << endl
         << endl
         << "options:" << endl
         << "    -j, --json              output in JSON" << endl
         << "    -q, --min-quality N     ignore bases with PHRED quality < N (default=0)" << endl
         << "    -m, --max-mismatches N  ignore bases with > N mismatches within window centered on read (default=1)" << endl
         << "    -w, --window-size N     size of window to apply -m option (default=0)" << endl
         << "    -d, --max-depth N       maximum depth pileup to create (further maps ignored) (default=1000)" << endl
         << "    -a, --use-mapq          combine mapping qualities with base qualities" << endl
         << "    -p, --progress          show progress" << endl
         << "    -t, --threads N         number of threads to use" << endl
         << "    -v, --verbose           print stats on bases filtered" << endl;
}

int main_pileup(int argc, char** argv) {

    if (argc <= 3) {
        help_pileup(argv);
        return 1;
    }

    bool output_json = false;
    bool show_progress = false;
    int thread_count = 1;
    int min_quality = 0;
    int max_mismatches = 1;
    int window_size = 0;
    int max_depth = 1000; // used to prevent protobuf messages getting to big
    bool verbose = false;
    bool use_mapq = false;

    int c;
    optind = 2; // force optind past command positional arguments
    while (true) {
        static struct option long_options[] =
            {
                {"json", required_argument, 0, 'j'},
                {"min-quality", required_argument, 0, 'q'},
                {"max-mismatches", required_argument, 0, 'm'},
                {"window-size", required_argument, 0, 'w'},
                {"progress", required_argument, 0, 'p'},
                {"max-depth", required_argument, 0, 'd'},
                {"use-mapq", no_argument, 0, 'a'},
                {"threads", required_argument, 0, 't'},
                {"verbose", no_argument, 0, 'v'},
                {0, 0, 0, 0}
            };

        int option_index = 0;
        c = getopt_long (argc, argv, "jq:m:w:pd:at:v",
                         long_options, &option_index);

        /* Detect the end of the options. */
        if (c == -1)
            break;

        switch (c)
        {
        case 'j':
            output_json = true;
            break;
        case 'q':
            min_quality = atoi(optarg);
            break;
        case 'm':
            max_mismatches = atoi(optarg);
            break;
        case 'w':
            window_size = atoi(optarg);
            break;
        case 'd':
            max_depth = atoi(optarg);
            break;
        case 'a':
            use_mapq = true;
            break;
        case 'p':
            show_progress = true;
            break;
        case 't':
            thread_count = atoi(optarg);
            break;
        case 'v':
            verbose = true;
            break;
        case 'h':
        case '?':
            /* getopt_long already printed an error message. */
            help_pileup(argv);
            exit(1);
            break;
        default:
          abort ();
        }
    }
    omp_set_num_threads(thread_count);
    thread_count = get_thread_count();

    // Parse the arguments
    if (optind >= argc) {
        help_pileup(argv);
        return 1;
    }
    string graph_file_name = get_input_file_name(optind, argc, argv);
    if (optind >= argc) {
        help_pileup(argv);
        return 1;
    }
    string alignments_file_name = get_input_file_name(optind, argc, argv);
    
    if (alignments_file_name == "-" && graph_file_name == "-") {
        cerr << "error: graph and alignments can't both be from stdin." << endl;
        exit(1);
    }

    // read the graph
    if (show_progress) {
        cerr << "Reading input graph" << endl;
    }
    VG* graph;
    get_input_file(graph_file_name, [&](istream& in) {
        graph = new VG(in);
    });

    // Make Pileups makers for each thread.
    vector<Pileups> pileups(thread_count, Pileups(graph, min_quality, max_mismatches, window_size, max_depth, use_mapq));
    
    // setup alignment stream
    get_input_file(alignments_file_name, [&](istream& alignment_stream) {
        // compute the pileups.
        if (show_progress) {
            cerr << "Computing pileups" << endl;
        }
        
        function<void(Alignment&)> lambda = [&pileups, &graph](Alignment& aln) {
            int tid = omp_get_thread_num();
            pileups[tid].compute_from_alignment(aln);
        };
        stream::for_each_parallel(alignment_stream, lambda);
    });

    // single-threaded (!) merge
    if (show_progress && pileups.size() > 1) {
        cerr << "Merging pileups" << endl;
    }
    for (int i = 1; i < pileups.size(); ++i) {
        pileups[0].merge(pileups[i]);
    }

    // spit out the pileup
    if (show_progress) {
        cerr << "Writing pileups" << endl;
    }
    if (output_json == false) {
        pileups[0].write(std::cout);
    } else {
        pileups[0].to_json(std::cout);
    }

    delete graph;

    // number of bases filtered
    if (verbose) {
        cerr << "Bases filtered by min. quality: " << pileups[0]._min_quality_count << endl
             << "Bases filtered by max mismatch: " << pileups[0]._max_mismatch_count << endl
             << "Total bases:                    " << pileups[0]._bases_count << endl << endl;
    }

    return 0;
}

void help_msga(char** argv) {
    cerr << "usage: " << argv[0] << " msga [options] >graph.vg" << endl
         << "Multiple sequence / graph aligner." << endl
         << endl
         << "options:" << endl
         << "inputs:" << endl
         << "    -f, --from FILE         use sequences in (fasta) FILE" << endl
         << "    -n, --name NAME         include this sequence" << endl
         << "                             (If any --name is specified, use only" << endl
         << "                              specified sequences from FASTA files.)" << endl
         << "    -b, --base NAME         use this sequence as the graph basis if graph is empty" << endl
         << "    -s, --seq SEQUENCE      literally include this sequence" << endl
         << "    -g, --graph FILE        include this graph" << endl
         << "local alignment parameters:" << endl
         << "    -a, --match N         use this match score (default: 1)" << endl
         << "    -i, --mismatch N      use this mismatch penalty (default: 4)" << endl
         << "    -o, --gap-open N      use this gap open penalty (default: 6)" << endl
         << "    -e, --gap-extend N    use this gap extension penalty (default: 1)" << endl
         << "mem mapping:" << endl
         << "    -l, --no-mem-threader   do not use the mem-threader-based aligner" << endl
         << "    -L, --min-mem-length N  ignore SMEMs shorter than this length (default: estimated)" << endl
         << "    -F, --chance-match N     set the minimum MEM length so ~ this fraction of min-length hits will by by chance (default: 0.05)" << endl
        //<< "    -
         << "    -Y, --max-mem-length N  ignore SMEMs longer than this length by stopping backward search (default: 0/unset)" << endl
         << "    -H, --hit-max N         SMEMs which have >N hits in our index (default: 100)" << endl
         << "    -c, --context-depth N   follow this many steps out from each subgraph for alignment (default: 7)" << endl
         << "    -T, --thread-ex N       cluster nodes when successive ids are within this distance (default: 10)" << endl
         << "    -P, --min-identity N    accept alignment only if the alignment-based identity is >= N (default: 0.75)" << endl
         << "    -B, --band-width N      use this bandwidth when mapping (default: 256)" << endl
         << "    -G, --greedy-accept     if a tested alignment achieves -S identity don't try clusters with fewer hits" << endl
         << "    -S, --accept-identity N accept early alignment if the alignment identity is >= N and -G is set" << endl
         << "    -M, --max-attempts N    only attempt the N best subgraphs ranked by SMEM support (default: 10)" << endl
         << "    -q, --max-target-x N    skip cluster subgraphs with length > N*read_length (default: 100; 0=unset)" << endl
         << "    -I, --max-multimaps N   if N>1, keep N best mappings of each band, resolve alignment by DP (default: 1)" << endl
         << "    -V, --mem-reseed N      reseed SMEMs longer than this length to find non-supermaximal MEMs inside them" << endl
<<<<<<< HEAD
         << "                            set to -1 to estimate as 2x min mem length (default: 0/unset)" << endl
=======
         << "                            set to -1 to estimate as 2x min mem length (default: -1/estimated)" << endl
         << "    -7, --min-cluster-length N  require this much sequence in a cluster to consider it" << endl
         << "                            set to -1 to estimate as 2.5x min mem length (default: -1/estimated)" << endl
>>>>>>> d25427f2
         << "index generation:" << endl
         << "    -K, --idx-kmer-size N   use kmers of this size for building the GCSA indexes (default: 16)" << endl
         << "    -O, --idx-no-recomb     index only embedded paths, not recombinations of them" << endl
         << "    -E, --idx-edge-max N    reduce complexity of graph indexed by GCSA using this edge max (default: off)" << endl
         << "    -Q, --idx-prune-subs N  prune subgraphs shorter than this length from input graph to GCSA (default: off)" << endl
         << "    -m, --node-max N        chop nodes to be shorter than this length (default: 2* --idx-kmer-size)" << endl
         << "    -X, --idx-doublings N   use this many doublings when building the GCSA indexes (default: 2)" << endl
         << "graph normalization:" << endl
         << "    -N, --normalize         normalize the graph after assembly" << endl
         << "    -z, --allow-nonpath     don't remove parts of the graph that aren't in the paths of the inputs" << endl
         << "    -C, --circularize       the input sequences are from circular genomes, circularize them after inclusion" << endl
         << "generic parameters:" << endl
         << "    -D, --debug             print debugging information about construction to stderr" << endl
         << "    -A, --debug-align       print debugging information about alignment to stderr" << endl
         << "    -t, --threads N         number of threads to use" << endl
         << endl
         << "Construct a multiple sequence alignment from all sequences in the" << endl
         << "input fasta-format files, graphs, and sequences. Uses the MEM mapping algorithm." << endl
         << endl
         << "Emits the resulting MSA as a (vg-format) graph." << endl;
}

int main_msga(int argc, char** argv) {

    if (argc == 2) {
        help_msga(argv);
        return 1;
    }

    vector<string> fasta_files;
    set<string> seq_names;
    vector<string> sequences;
    vector<string> graph_files;
    string base_seq_name;
    int idx_kmer_size = 16;
    int idx_doublings = 2;
    int hit_max = 100;
    int max_attempts = 10;
    // if we set this above 1, we use a dynamic programming process to determine the
    // optimal alignment through a series of bands based on a proximity metric
    int max_multimaps = 1;
    // if this is set too low, we may miss optimal alignments
    int context_depth = 7;
    // same here; initial clustering
    int thread_extension = 10;
    float min_identity = 0.0;
    int band_width = 256;
    size_t doubling_steps = 3;
    bool debug = false;
    bool debug_align = false;
    size_t node_max = 0;
    int alignment_threads = get_thread_count();
    int edge_max = 0;
    int subgraph_prune = 0;
    bool normalize = false;
    bool allow_nonpath = false;
    int iter_max = 1;
    bool use_mem_threader = true;
    int max_mem_length = 0;
    int min_mem_length = 0;
    bool greedy_accept = false;
    float accept_identity = 0;
    int max_target_factor = 100;
    bool idx_path_only = false;
    int match = 1;
    int mismatch = 4;
    int gap_open = 6;
    int gap_extend = 1;
    bool circularize = false;
    int sens_step = 5;
    float chance_match = 0.05;
<<<<<<< HEAD
    int mem_reseed_length = 0;
=======
    int mem_reseed_length = -1;
    int min_cluster_length = -1;
>>>>>>> d25427f2

    int c;
    optind = 2; // force optind past command positional argument
    while (true) {
        static struct option long_options[] =

            {
                {"help", no_argument, 0, 'h'},
                {"from", required_argument, 0, 'f'},
                {"name", required_argument, 0, 'n'},
                {"seq", required_argument, 0, 's'},
                {"graph", required_argument, 0, 'g'},
                {"base", required_argument, 0, 'b'},
                {"idx-kmer-size", required_argument, 0, 'K'},
                {"idx-no-recomb", no_argument, 0, 'O'},
                {"idx-doublings", required_argument, 0, 'X'},
                {"band-width", required_argument, 0, 'B'},
                {"debug", no_argument, 0, 'D'},
                {"debug-align", no_argument, 0, 'A'},
                {"context-depth", required_argument, 0, 'c'},
                {"min-identity", required_argument, 0, 'P'},
                {"idx-edge-max", required_argument, 0, 'E'},
                {"idx-prune-subs", required_argument, 0, 'Q'},
                {"normalize", no_argument, 0, 'N'},
                {"allow-nonpath", no_argument, 0, 'z'},
                {"no-mem-threader", no_argument, 0, 'l'},
                {"min-mem-length", required_argument, 0, 'L'},
                {"max-mem-length", required_argument, 0, 'Y'},
                {"hit-max", required_argument, 0, 'H'},
                {"threads", required_argument, 0, 't'},
                {"node-max", required_argument, 0, 'm'},
                {"greedy-accept", no_argument, 0, 'G'},
                {"accept-identity", required_argument, 0, 'S'},
                {"max-attempts", required_argument, 0, 'M'},
                {"thread-ex", required_argument, 0, 'T'},
                {"max-target-x", required_argument, 0, 'q'},
                {"max-multimaps", required_argument, 0, 'I'},
                {"match", required_argument, 0, 'a'},
                {"mismatch", required_argument, 0, 'i'},
                {"gap-open", required_argument, 0, 'o'},
                {"gap-extend", required_argument, 0, 'e'},
                {"circularize", no_argument, 0, 'C'},
                {"chance-match", required_argument, 0, 'F'},
                {"mem-reseed", required_argument, 0, 'V'},
<<<<<<< HEAD
=======
                {"min-cluster-length", required_argument, 0, '7'},
>>>>>>> d25427f2
                {0, 0, 0, 0}
            };

        int option_index = 0;
<<<<<<< HEAD
        c = getopt_long (argc, argv, "hf:n:s:g:b:K:X:B:DAc:P:E:Q:NzI:lL:Y:H:t:m:GS:M:T:q:OI:a:i:o:e:CF:V:",
=======
        c = getopt_long (argc, argv, "hf:n:s:g:b:K:X:B:DAc:P:E:Q:NzI:lL:Y:H:t:m:GS:M:T:q:OI:a:i:o:e:CF:V:7:",
>>>>>>> d25427f2
                         long_options, &option_index);

        // Detect the end of the options.
        if (c == -1)
            break;

        switch (c)
        {

        case 'l':
            use_mem_threader = false;
            break;

        case 'L':
            min_mem_length = atoi(optarg);
            break;

        case 'V':
            mem_reseed_length = atoi(optarg);
            break;

<<<<<<< HEAD
=======
        case '7':
            min_cluster_length = atoi(optarg);
            break;

>>>>>>> d25427f2
        case 'F':
            chance_match = atof(optarg);
            break;

        case 'Y':
            max_mem_length = atoi(optarg);
            break;

        case 'H':
            hit_max = atoi(optarg);
            break;

        case 'I':
            max_multimaps = atoi(optarg);
            break;

        case 'q':
            max_target_factor = atoi(optarg);
            break;

        case 'M':
            max_attempts = atoi(optarg);
            break;

        case 'T':
            thread_extension = atoi(optarg);
            break;

        case 'G':
            greedy_accept = true;
            break;

        case 'S':
            accept_identity = atof(optarg);
            break;

        case 'c':
            context_depth = atoi(optarg);
            break;

        case 'f':
            fasta_files.push_back(optarg);
            break;

        case 'n':
            seq_names.insert(optarg);
            break;

        case 's':
            sequences.push_back(optarg);
            break;

        case 'b':
            base_seq_name = optarg;
            break;

        case 'g':
            if (graph_files.size() != 0) {
                cerr << "[vg msga] Error: graph-graph alignment is not yet implemented." << endl
                     << "We can only use one input graph." << endl;
                return 1;
            }
            graph_files.push_back(optarg);
            break;

        case 'B':
            band_width = atoi(optarg);
            break;

        case 'D':
            debug = true;
            break;

        case 'A':
            debug_align = true;
            break;

        case 'X':
            doubling_steps = atoi(optarg);
            break;

        case 'K':
            idx_kmer_size = atoi(optarg);
            break;


        case 'O':
            idx_path_only = true;
            break;

        case 'm':
            node_max = atoi(optarg);
            break;

        case 'N':
            normalize = true;
            break;

        case 'C':
            circularize = true;
            break;

        case 'P':
            min_identity = atof(optarg);
            break;

        case 't':
            omp_set_num_threads(atoi(optarg));
            alignment_threads = atoi(optarg);
            break;

        case 'Q':
            subgraph_prune = atoi(optarg);
            break;

        case 'E':
            edge_max = atoi(optarg);
            break;

        case 'z':
            allow_nonpath = true;
            break;

        case 'a':
            match = atoi(optarg);
            break;

        case 'i':
            mismatch = atoi(optarg);
            break;

        case 'o':
            gap_open = atoi(optarg);
            break;

        case 'e':
            gap_extend = atoi(optarg);
            break;

        case 'h':
        case '?':
            help_msga(argv);
            exit(1);
            break;

        default:
            abort ();
        }
    }

    // build the graph or read it in from input
    VG* graph;
    if (graph_files.size() == 1) {
        string file_name = graph_files.front();
        get_input_file(file_name, [&](istream& in) {
            graph = new VG(in);
        });
    } else {
        graph = new VG;
    }

    // we should chop up the inputs into bits
    // then run a kind of alignment/overlap assembly on them
    // to generate the new graph/msa
    // TODO refactor into class

    // map from name to sequence, just a transformation of FASTA records
    map<string, string> strings;

    // open the fasta files, read in the sequences
    vector<string> names_in_order;

    for (auto& fasta_file_name : fasta_files) {
        FastaReference ref;
        ref.open(fasta_file_name);
        if (debug) cerr << "loading " << fasta_file_name << endl;
        for (auto& name : ref.index->sequenceNames) {
            if (!seq_names.empty() && seq_names.count(name) == 0) continue;
            // only use the sequence if we have whitelisted it
            string seq = ref.getSequence(name);
            strings[name] = seq;
            names_in_order.push_back(name);
        }
    }

    // give a label to sequences passed on the command line
    // use the sha1sum, take the head
    // collision avoidance with nonce ensures we get the same names for the same sequences across multiple runs
    for (auto& s : sequences) {
        auto name = sha1head(s, 8);
        int nonce = 0;
        while (strings.find(name) != strings.end()) {
            stringstream ss;
            ss << s << ++nonce;
            name = sha1head(ss.str(), 8);
        }
        strings[name] = s;
        names_in_order.push_back(name);
    }

    // always go from biggest to smallest in progression
    sort(names_in_order.begin(), names_in_order.end(),
         [&strings](const string& s1, const string& s2) {
             return strings[s1].size() > strings[s2].size(); });

    // align, include, repeat

    if (debug) cerr << "preparing initial graph" << endl;

    size_t max_query_size = pow(2, doubling_steps) * idx_kmer_size;
    // limit max node size
    if (!node_max) node_max = 2*idx_kmer_size;

    // if our graph is empty, we need to take the first sequence and build a graph from it
    if (graph->empty()) {
        auto build_graph = [&graph,&node_max](const string& seq, const string& name) {
            graph->create_node(seq);
            graph->dice_nodes(node_max);
            graph->sort();
            graph->compact_ids();
            // the graph will have a single embedded path in it
            Path& path = *graph->graph.add_path();
            path.set_name(name);
            graph->for_each_node([&path](Node* node) {
                    auto mapping = path.add_mapping();
                    mapping->mutable_position()->set_node_id(node->id());
                    auto edit = mapping->add_edit();
                    edit->set_from_length(node->sequence().size());
                    edit->set_to_length(node->sequence().size());
                });
            graph->paths.extend(path);
            graph->sync_paths(); // sync the paths
        };
        // what's the first sequence?
        if (base_seq_name.empty()) {
            base_seq_name = names_in_order.front();
        }
        // we specified one we wanted to use as the first
        build_graph(strings[base_seq_name], base_seq_name);
    }

#ifdef debug
    cerr << "path going in " << pb2json(graph->graph.path(0)) << endl;
#endif

    // questions:
    // should we preferentially use sequences from fasta files in the order they were given?
    // (considering this a todo)
    // reverse complement?
    Mapper* mapper = nullptr;
    gcsa::GCSA* gcsaidx = nullptr;
    gcsa::LCPArray* lcpidx = nullptr;
    xg::XG* xgidx = nullptr;
    size_t iter = 0;
    
    // Configure GCSA temp directory to the system temp directory
    gcsa::TempFile::setDirectory(find_temp_dir());

    auto rebuild = [&](VG* graph) {
        if (mapper) delete mapper;
        if (xgidx) delete xgidx;
        if (gcsaidx) delete gcsaidx;
        if (lcpidx) delete lcpidx;
    
        //stringstream s; s << iter++ << ".vg";
        graph->sort();
        graph->sync_paths();
        graph->graph.clear_path();
        graph->paths.to_graph(graph->graph);
        graph->rebuild_indexes();

        if (debug) cerr << "building xg index" << endl;
        xgidx = new xg::XG(graph->graph);

        if (debug) cerr << "building GCSA2 index" << endl;
        // Configure GCSA2 verbosity so it doesn't spit out loads of extra info
        if(!debug) gcsa::Verbosity::set(gcsa::Verbosity::SILENT);
        
        // Configure its temp directory to the system temp directory
        gcsa::TempFile::setDirectory(find_temp_dir());

        if (edge_max) {
            VG gcsa_graph = *graph; // copy the graph
            // remove complex components
            gcsa_graph.prune_complex_with_head_tail(idx_kmer_size, edge_max);
            if (subgraph_prune) gcsa_graph.prune_short_subgraphs(subgraph_prune);
            // then index
            gcsa_graph.build_gcsa_lcp(gcsaidx, lcpidx, idx_kmer_size, idx_path_only, false, doubling_steps);
        } else {
            // if no complexity reduction is requested, just build the index
            graph->build_gcsa_lcp(gcsaidx, lcpidx, idx_kmer_size, idx_path_only, false, doubling_steps);
        }
        mapper = new Mapper(xgidx, gcsaidx, lcpidx);
        { // set mapper variables
            mapper->debug = debug_align;
            mapper->context_depth = context_depth;
            mapper->thread_extension = thread_extension;
            mapper->max_attempts = max_attempts;
            mapper->min_identity = min_identity;
            mapper->min_mem_length = (min_mem_length > 0 ? min_mem_length
                                      : mapper->random_match_length(chance_match));
            mapper->mem_reseed_length = (mem_reseed_length > 0 ? mem_reseed_length
                                         : (mem_reseed_length == 0 ? 0
<<<<<<< HEAD
                                            : 2 * mapper->min_mem_length));
=======
                                            : round(2 * mapper->min_mem_length)));
            mapper->min_cluster_length = (min_cluster_length > 0 ? min_cluster_length
                                          : (min_cluster_length == 0 ? 0
                                             : round(2.5 * mapper->min_mem_length)));
>>>>>>> d25427f2
            mapper->hit_max = hit_max;
            mapper->greedy_accept = greedy_accept;
            mapper->max_target_factor = max_target_factor;
            mapper->max_multimaps = max_multimaps;
            mapper->accept_identity = accept_identity;
            mapper->mem_threading = use_mem_threader;

            // set up the multi-threaded alignment interface
            mapper->set_alignment_threads(alignment_threads);
            // Set scores after setting threads, since thread count changing resets scores
            mapper->set_alignment_scores(match, mismatch, gap_open, gap_extend);
        }
    };

    // set up the graph for mapping
    rebuild(graph);

    // todo restructure so that we are trying to map everything
    // add alignment score/bp bounds to catch when we get a good alignment
    for (auto& name : names_in_order) {
        //cerr << "do... " << name << " ?" << endl;
        if (!base_seq_name.empty() && name == base_seq_name) continue; // already embedded
        bool incomplete = true; // complete when we've fully included the sequence set
        int iter = 0;
        auto& seq = strings[name];
        //cerr << "doing... " << name << endl;
#ifdef debug
        {
            graph->serialize_to_file("msga-pre-" + name + ".vg");
            ofstream db_out("msga-pre-" + name + ".xg");
            xgidx->serialize(db_out);
            db_out.close();
        }
#endif
        while (incomplete && iter++ < iter_max) {
            stringstream s; s << iter; string iterstr = s.str();
            if (debug) cerr << name << ": adding to graph" << iter << endl;
            vector<Path> paths;
            vector<Alignment> alns;
            int j = 0;
            // align to the graph
            if (debug) cerr << name << ": aligning sequence of " << seq.size() << "bp against " <<
                graph->node_count() << " nodes" << endl;
            Alignment aln = simplify(mapper->align(seq, 0, sens_step, max_mem_length, band_width));
            if (aln.path().mapping_size()) {
                auto aln_seq = graph->path_string(aln.path());
                if (aln_seq != seq) {
                    cerr << "[vg msga] alignment corrupted, failed to obtain correct banded alignment (alignment seq != input seq)" << endl;
                    cerr << "expected " << seq << endl;
                    cerr << "got      " << aln_seq << endl;
                    ofstream f(name + "-failed-alignment-" + convert(j) + ".gam");
                    stream::write(f, 1, (std::function<Alignment(uint64_t)>)([&aln](uint64_t n) { return aln; }));
                    f.close();
                    graph->serialize_to_file(name + "-corrupted-alignment.vg");
                    exit(1);
                }
            } else {
                Edit* edit = aln.mutable_path()->add_mapping()->add_edit();
                edit->set_sequence(aln.sequence());
                edit->set_to_length(aln.sequence().size());
            }
            alns.push_back(aln);
            //if (debug) cerr << pb2json(aln) << endl; // huge in some cases
            paths.push_back(aln.path());
            paths.back().set_name(name); // cache name to trigger inclusion of path elements in graph by edit

            /*
               ofstream f(name + "-pre-edit-" + convert(j) + ".gam");
               stream::write(f, 1, (std::function<Alignment(uint64_t)>)([&aln](uint64_t n) { return aln; }));
               f.close();
               */

            ++j;

            // now take the alignment and modify the graph with it
            if (debug) cerr << name << ": editing graph" << endl;
            //graph->serialize_to_file(name + "-pre-edit.vg");
            graph->edit(paths);
            //if (!graph->is_valid()) cerr << "invalid after edit" << endl;
            //graph->serialize_to_file(name + "-immed-post-edit.vg");
            graph->dice_nodes(node_max);
            //if (!graph->is_valid()) cerr << "invalid after dice" << endl;
            //graph->serialize_to_file(name + "-post-dice.vg");
            if (debug) cerr << name << ": sorting and compacting ids" << endl;
            graph->sort();
            //if (!graph->is_valid()) cerr << "invalid after sort" << endl;
            graph->compact_ids(); // xg can't work unless IDs are compacted.
            //if (!graph->is_valid()) cerr << "invalid after compact" << endl;
            if (circularize) {
                if (debug) cerr << name << ": circularizing" << endl;
                graph->circularize({name});
                //graph->serialize_to_file(name + "-post-circularize.vg");
            }

            // the edit needs to cut nodes at mapping starts and ends
            // thus allowing paths to be included that map directly to entire nodes
            // XXX

            //graph->serialize_to_file(name + "-pre-index.vg");
            // update the paths
            graph->graph.clear_path();
            graph->paths.to_graph(graph->graph);
            // and rebuild the indexes
            rebuild(graph);
            //graph->serialize_to_file(name + "-post-index.vg");

            // verfy validity of path
            bool is_valid = graph->is_valid();
            auto path_seq = graph->path_string(graph->paths.path(name));
            incomplete = !(path_seq == seq) || !is_valid;
            if (incomplete) {
                cerr << "[vg msga] failed to include alignment, retrying " << endl
                    << "expected " << seq << endl
                    << "got " << path_seq << endl
                    << pb2json(aln.path()) << endl
                    << pb2json(graph->paths.path(name)) << endl;
                graph->serialize_to_file(name + "-post-edit.vg");
            }
        }
        // if (debug && !graph->is_valid()) cerr << "graph is invalid" << endl;
        if (incomplete && iter >= iter_max) {
            cerr << "[vg msga] Error: failed to include path " << name << endl;
            exit(1);
        }
    }

    // auto include_paths = [&mapper,
    //      kmer_size,
    //      kmer_stride,
    //      band_width,
    //      debug,
    //      &strings](VG* graph) {
    //          // include the paths in the graph
    //          if (debug) cerr << "including paths" << endl;
    //          for (auto& group : strings) {
    //              auto& name = group.first;
    //              if (debug) cerr << name << ": tracing path through graph" << endl;
    //              auto& seq = group.second;
    //              if (debug) cerr << name << ": aligning sequence of " << seq.size() << "bp" << endl;
    //              Alignment aln = mapper->align(seq, kmer_size, kmer_stride, band_width);
    //              //if (debug) cerr << "alignment score: " << aln.score() << endl;
    //              aln.mutable_path()->set_name(name);
    //              //if (debug) cerr << "alignment: " << pb2json(aln) << endl;
    //              // todo simplify in the mapper itself when merging the banded bits
    //              if (debug) cerr << name << ": labeling" << endl;
    //              graph->include(aln.path());
    //              // now repeat back the path
    //          }
    //      };

    if (normalize) {
        if (debug) cerr << "normalizing graph" << endl;
        graph->remove_non_path();
        graph->normalize();
        graph->dice_nodes(node_max);
        graph->sort();
        graph->compact_ids();
        if (!graph->is_valid()) {
            cerr << "[vg msga] warning! graph is not valid after normalization" << endl;
        }
    }

    // remove nodes in the graph that have no assigned paths
    // this should be pretty minimal now that we've made one iteration
    if (!allow_nonpath) {
        graph->remove_non_path();
    }

    // finally, validate the included paths
    set<string> failures;
    for (auto& sp : strings) {
        auto& name = sp.first;
        auto& seq = sp.second;
        if (seq != graph->path_string(graph->paths.path(name))) {
            /*
               cerr << "failed inclusion" << endl
               << "expected " << graph->path_string(graph->paths.path(name)) << endl
               << "got      " << seq << endl;
               */
            failures.insert(name);
        }
    }

    if (!failures.empty()) {
        stringstream ss;
        ss << "vg-msga-failed-include_";
        for (auto& s : failures) {
            cerr << "[vg msga] Error: failed to include path " << s << endl;
            ss << s << "_";
        }
        ss << ".vg";
        graph->serialize_to_file(ss.str());
        exit(1);
    }

    // return the graph
    graph->serialize_to_ostream(std::cout);
    delete graph;

    // todo....
    //
    // strategy for graph/graph alignment
    // ---------------
    // multiple graphs can be aligned by converting them into collections of named sequences
    // e.g. using a strided sampling of a long kmer space
    // of sufficient length to align to a second graph
    //
    // the multi-graph alignment is a graph which contains both of the
    // with homologous sequences merged and the paths from the input graphs retained
    //
    // a progressive approach can be used, where we first attempt to construct a graph using a particular
    // sequence size
    // then, by labeling the first graph where it is shown to map to the new graph, we can retain only
    // the portion which was not included, then attempt to include the remaining fragments using
    // more compute-intensive parameters
    //
    // to limit path complexity, random walks should be used to sample the path space of the first graph
    // we can erode the graph we are aligning as regions of it become completely aligned,
    // so as to avoid over-sampling the graph
    // we already have functionality for this in `vg sim`
    //
    // this is an elaborate but easily-written and flexible approach to aligning large graphs
    // efficiently

    return 0;
}

void help_surject(char** argv) {
    cerr << "usage: " << argv[0] << " surject [options] <aln.gam> >[proj.cram]" << endl
        << "Transforms alignments to be relative to particular paths." << endl
        << endl
        << "options:" << endl
        << "    -x, --xg-name FILE      use the graph in this xg index" << endl
        << "    -t, --threads N         number of threads to use" << endl
        << "    -p, --into-path NAME    surject into just this path" << endl
        << "    -i, --into-paths FILE   surject into nonoverlapping path names listed in FILE (one per line)" << endl
        << "    -P, --into-prefix NAME  surject into all paths with NAME as their prefix" << endl
        //<< "    -H, --header-from FILE  use the header in the SAM/CRAM/BAM file for the output" << endl
        // todo, reenable
        // << "    -c, --cram-output       write CRAM to stdout (default is vg::Aligment/GAM format)" << endl
        // << "    -f, --reference FILE    use this file when writing CRAM to rebuild sequence header" << endl
         << "    -n, --context-depth N     expand this many steps when preparing graph for surjection (default: 3)" << endl
        << "    -b, --bam-output        write BAM to stdout" << endl
        << "    -s, --sam-output        write SAM to stdout" << endl
        << "    -C, --compression N     level for compression [0-9]" << endl
        << "    -w, --window N          use N nodes on either side of the alignment to surject (default 5)" << endl;
}

int main_surject(int argc, char** argv) {

    if (argc == 2) {
        help_surject(argv);
        return 1;
    }

    string xg_name;
    string path_name;
    string path_prefix;
    string path_file;
    string output_type = "gam";
    string input_type = "gam";
    string header_file;
    int compress_level = 9;
    int window = 5;
    string fasta_filename;
    int context_depth = 3;

    int c;
    optind = 2; // force optind past command positional argument
    while (true) {
        static struct option long_options[] =
        {
            {"help", no_argument, 0, 'h'},
            {"xb-name", required_argument, 0, 'x'},
            {"threads", required_argument, 0, 't'},
            {"into-path", required_argument, 0, 'p'},
            {"into-paths", required_argument, 0, 'i'},
            {"into-prefix", required_argument, 0, 'P'},
            {"cram-output", no_argument, 0, 'c'},
            {"reference", required_argument, 0, 'f'},
            {"bam-output", no_argument, 0, 'b'},
            {"sam-output", no_argument, 0, 's'},
            {"header-from", required_argument, 0, 'H'},
            {"compress", required_argument, 0, 'C'},
            {"window", required_argument, 0, 'w'},
            {"context-depth", required_argument, 0, 'n'},
            {0, 0, 0, 0}
        };

        int option_index = 0;
        c = getopt_long (argc, argv, "hx:p:i:P:cbsH:C:t:w:f:n:",
                long_options, &option_index);

        // Detect the end of the options.
        if (c == -1)
            break;

        switch (c)
        {

        case 'x':
            xg_name = optarg;
            break;

        case 'p':
            path_name = optarg;
            break;

        case 'i':
            path_file = optarg;
            break;

        case 'P':
            path_prefix = optarg;
            break;

        case 'H':
            header_file = optarg;
            break;

        case 'c':
            output_type = "cram";
            break;

        case 'f':
            fasta_filename = optarg;
            break;

        case 'b':
            output_type = "bam";
            break;

        case 's':
            compress_level = -1;
            output_type = "sam";
            break;

        case 't':
            omp_set_num_threads(atoi(optarg));
            break;

        case 'C':
            compress_level = atoi(optarg);
            break;

        case 'w':
            window = atoi(optarg);
            break;

        case 'n':
            context_depth = atoi(optarg);
            break;

        case 'h':
        case '?':
            help_surject(argv);
            exit(1);
            break;

        default:
            abort ();
        }
    }

    string file_name = get_input_file_name(optind, argc, argv);

    set<string> path_names;
    if (!path_file.empty()){
        // open the file
        ifstream in(path_file);
        string line;
        while (std::getline(in,line)) {
            path_names.insert(line);
        }
    } else {
        path_names.insert(path_name);
    }

    xg::XG* xgidx = nullptr;
    ifstream xg_stream(xg_name);
    if(xg_stream) {
        xgidx = new xg::XG(xg_stream);
    }
    if (!xg_stream || xgidx == nullptr) {
        cerr << "[vg sim] error: could not open xg index" << endl;
        return 1;
    }

    map<string, int64_t> path_by_id;// = index.paths_by_id();
    map<string, int64_t> path_length;
    int num_paths = xgidx->max_path_rank();
    for (int i = 1; i <= num_paths; ++i) {
        auto name = xgidx->path_name(i);
        path_by_id[name] = i;
        path_length[name] = xgidx->path_length(name);
    }

    int thread_count = get_thread_count();
    vector<Mapper*> mapper;
    mapper.resize(thread_count);
    for (int i = 0; i < thread_count; ++i) {
        Mapper* m = new Mapper;
        m->xindex = xgidx;
        m->context_depth = context_depth;
        mapper[i] = m;
    }

    if (input_type == "gam") {
        if (output_type == "gam") {
            int thread_count = get_thread_count();
            vector<vector<Alignment> > buffer;
            buffer.resize(thread_count);
            function<void(Alignment&)> lambda = [&xgidx, &path_names, &buffer, &window, &mapper](Alignment& src) {
                int tid = omp_get_thread_num();
                Alignment surj;
                // Since we're outputting full GAM, we ignore all this info
                // about where on the path the alignment falls. But we need to
                // provide the space to the surject call anyway.
                string path_name;
                int64_t path_pos;
                bool path_reverse;
                buffer[tid].push_back(mapper[tid]->surject_alignment(src, path_names,path_name, path_pos, path_reverse, window));
                stream::write_buffered(cout, buffer[tid], 100);
            };
            get_input_file(file_name, [&](istream& in) {
                stream::for_each_parallel(in, lambda);
            });
            for (int i = 0; i < thread_count; ++i) {
                stream::write_buffered(cout, buffer[i], 0); // flush
            }
        } else {
            char out_mode[5];
            string out_format = "";
            strcpy(out_mode, "w");
            if (output_type == "bam") { out_format = "b"; }
            else if (output_type == "cram") { out_format = "c"; }
            else { out_format = ""; }
            strcat(out_mode, out_format.c_str());
            if (compress_level >= 0) {
                char tmp[2];
                tmp[0] = compress_level + '0'; tmp[1] = '\0';
                strcat(out_mode, tmp);
            }
            // get the header
            /*
               if (header_file.empty()) {
               cerr << "[vg surject] error: --header-from must be specified for SAM/BAM/CRAM output" << endl;
               return 1;
               }
               */
            string header;
            int thread_count = get_thread_count();
            vector<vector<tuple<string, int64_t, bool, Alignment> > > buffer;
            buffer.resize(thread_count);
            map<string, string> rg_sample;

            // bam/sam/cram output
            samFile* out = 0;
            int buffer_limit = 100;

            bam_hdr_t* hdr = NULL;
            int64_t count = 0;
            omp_lock_t output_lock;
            omp_init_lock(&output_lock);

            // handles buffers, possibly opening the output file if we're on the first record
            auto handle_buffer =
                [&hdr, &header, &path_length, &rg_sample, &buffer_limit,
                &out_mode, &out, &output_lock, &fasta_filename](vector<tuple<string, int64_t, bool, Alignment> >& buf) {
                    if (buf.size() >= buffer_limit) {
                        // do we have enough data to open the file?
#pragma omp critical (hts_header)
                        {
                            if (!hdr) {
                                hdr = hts_string_header(header, path_length, rg_sample);
                                if ((out = sam_open("-", out_mode)) == 0) {
                                    /*
                                       if (!fasta_filename.empty()) {
                                       string fai_filename = fasta_filename + ".fai";
                                       hts_set_fai_filename(out, fai_filename.c_str());
                                       }
                                       */
                                    cerr << "[vg surject] failed to open stdout for writing HTS output" << endl;
                                    exit(1);
                                } else {
                                    // write the header
                                    if (sam_hdr_write(out, hdr) != 0) {
                                        cerr << "[vg surject] error: failed to write the SAM header" << endl;
                                    }
                                }
                            }
                        }
                        // try to get a lock, and force things if we've built up a huge buffer waiting
                        if (omp_test_lock(&output_lock) || buf.size() > 10*buffer_limit) {
                            for (auto& s : buf) {
                                auto& path_nom = get<0>(s);
                                auto& path_pos = get<1>(s);
                                auto& path_reverse = get<2>(s);
                                auto& surj = get<3>(s);
                                string cigar = cigar_against_path(surj, path_reverse);
                                bam1_t* b = alignment_to_bam(header,
                                        surj,
                                        path_nom,
                                        path_pos,
                                        path_reverse,
                                        cigar,
                                        "=",
                                        path_pos,
                                        0);
                                int r = 0;
#pragma omp critical (cout)
                                r = sam_write1(out, hdr, b);
                                if (r == 0) { cerr << "[vg surject] error: writing to stdout failed" << endl; exit(1); }
                                bam_destroy1(b);
                            }
                            omp_unset_lock(&output_lock);
                            buf.clear();
                        }
                    }
                };

            function<void(Alignment&)> lambda = [&xgidx,
                                                 &mapper,
                                                 &path_names,
                                                 &path_length,
                                                 &window,
                                                 &rg_sample,
                                                 &header,
                                                 &out,
                                                 &buffer,
                                                 &count,
                                                 &hdr,
                                                 &out_mode,
                                                 &handle_buffer](Alignment& src) {
                    string path_name;
                    int64_t path_pos;
                    bool path_reverse;
                    int tid = omp_get_thread_num();
                    auto surj = mapper[tid]->surject_alignment(src, path_names, path_name, path_pos, path_reverse, window);
                    if (!surj.path().mapping_size()) {
                        surj = src;
                    }
                    // record
                    if (!hdr && !surj.read_group().empty() && !surj.sample_name().empty()) {
#pragma omp critical (hts_header)
                        rg_sample[surj.read_group()] = surj.sample_name();
                    }

                    buffer[tid].push_back(make_tuple(path_name, path_pos, path_reverse, surj));
                    handle_buffer(buffer[tid]);

                };


            // now apply the alignment processor to the stream
            get_input_file(file_name, [&](istream& in) {
                stream::for_each_parallel(in, lambda);
            });
            buffer_limit = 0;
            for (auto& buf : buffer) {
                handle_buffer(buf);
            }
            bam_hdr_destroy(hdr);
            sam_close(out);
            omp_destroy_lock(&output_lock);
        }
    }
    cout.flush();

    return 0;
}

void help_circularize(char** argv){
    cerr << "usage: " << argv[0] << " circularize [options] <graph.vg> > [circularized.vg]" << endl
        << "Makes specific paths or nodes in a graph circular." << endl
        << endl
        << "options:" << endl
        << "    -p  --path  <PATHNAME>  circularize the path by connecting its head/tail node." << endl
        << "    -P, --pathfile <PATHSFILE> circularize all paths in the provided file." << endl
        << "    -a, --head  <node_id>   circularize a head and tail node (must provide a tail)." << endl
        << "    -z, --tail  <tail_id>   circularize a head and tail node (must provide a head)." << endl
        << "    -d  --describe          list all the paths in the graph."   << endl
        << endl;
    exit(1);
}

int main_circularize(int argc, char** argv){
    if (argc == 2){
        help_circularize(argv);
        exit(1);
    }

    string path = "";
    string pathfile = "";
    bool describe = false;
    vg::id_t head = -1;
    vg::id_t tail = -1;


    int c;
    optind = 2;
    while (true){
        static struct option long_options[] =
        {
            {"path", required_argument, 0, 'p'},
            {"pathfile", required_argument, 0, 'P'},
            {"head", required_argument, 0, 'a'},
            {"tail", required_argument, 0, 'z'},
            {"describe", required_argument, 0, 'd'},
            {0,0,0,0}
        };


    int option_index = 0;
    c = getopt_long (argc, argv, "hdp:P:a:z:",
            long_options, &option_index);
    if (c == -1){
        break;
    }

        switch(c){
            case 'a':
                head = atoi(optarg);
                break;
            case 'z':
                tail = atoi(optarg);
                break;
            case 'p':
                path = optarg;
                break;
            case 'P':
                pathfile = optarg;
                break;
            case 'd':
                describe = true;
                break;
            case 'h':
            case '?':
                help_circularize(argv);
                exit(1);
                break;

            default:
                abort();
        }
    }

    vector<string> paths_to_circularize;
    if (!((head * tail) > 0)){
        cerr << "Both a head and tail node must be provided" << endl;
        help_circularize(argv);
        exit(1);
    }
    if  (pathfile != ""){
        string line;
        ifstream pfi;
        pfi.open(pathfile);
        if (!pfi.good()){
            cerr << "There is an error with the input file." << endl;
            help_circularize(argv);
        }
        while (getline(pfi, line)){
            paths_to_circularize.push_back(line);
        }
        pfi.close();

    }
    else if (path != ""){
        paths_to_circularize.push_back(path);
    }

    VG* graph;
    get_input_file(optind, argc, argv, [&](istream& in) {
        graph = new VG(in);
    });

    // Check if paths are in graph:
    for (string p : paths_to_circularize){
        bool paths_in_graph = true;
        if (!graph->paths.has_path(p)){
            cerr << "ERROR: PATH NOT IN GRAPH - " << p << endl;
            paths_in_graph = false;
        }

        if (!paths_in_graph){
            exit(1);
        }

    }

    if (describe){
       for (pair<string, list<Mapping> > p : graph->paths._paths){
            cout << p.first << endl;
       }
       exit(0);
    }

    if (head > 0 && tail > head){
        graph->circularize(head, tail);
    }
    else{
        graph->circularize(paths_to_circularize);
    }

    graph->serialize_to_ostream(std::cout);
    delete graph;

    return 0;
}

void help_sim(char** argv) {
    cerr << "usage: " << argv[0] << " sim [options]" << endl
         << "Samples sequences from the xg-indexed graph." << endl
         << endl
         << "options:" << endl
         << "    -x, --xg-name FILE    use the xg index in FILE" << endl
         << "    -l, --read-length N   write reads of length N" << endl
         << "    -n, --num-reads N     simulate N reads" << endl
         << "    -s, --random-seed N   use this specific seed for the PRNG" << endl
         << "    -e, --base-error N    base substitution error rate (default 0.0)" << endl
         << "    -i, --indel-error N   indel error rate (default 0.0)" << endl
         << "    -f, --forward-only    don't simulate from the reverse strand" << endl
         << "    -p, --frag-len N      make paired end reads with given fragment length N" << endl
         << "    -v, --frag-std-dev N  use this standard deviation for fragment length estimation" << endl
         << "    -a, --align-out       generate true alignments on stdout rather than reads" << endl
         << "    -J, --json-out        write alignments in json" << endl;
}

int main_sim(int argc, char** argv) {

    if (argc == 2) {
        help_sim(argv);
        return 1;
    }

    int read_length = 100;
    int num_reads = 1;
    int seed_val = time(NULL);
    double base_error = 0;
    double indel_error = 0;
    bool forward_only = false;
    bool align_out = false;
    bool json_out = false;
    int fragment_length = 0;
    double fragment_std_dev = 0;
    string xg_name;

    int c;
    optind = 2; // force optind past command positional argument
    while (true) {
        static struct option long_options[] =
        {
            {"help", no_argument, 0, 'h'},
            {"xg-name", required_argument, 0, 'x'},
            {"read-length", required_argument, 0, 'l'},
            {"num-reads", required_argument, 0, 'n'},
            {"random-seed", required_argument, 0, 's'},
            {"forward-only", no_argument, 0, 'f'},
            {"align-out", no_argument, 0, 'a'},
            {"json-out", no_argument, 0, 'J'},
            {"base-error", required_argument, 0, 'e'},
            {"indel-error", required_argument, 0, 'i'},
            {"frag-len", required_argument, 0, 'p'},
            {"frag-std-dev", required_argument, 0, 'v'},
            {0, 0, 0, 0}
        };

        int option_index = 0;
        c = getopt_long (argc, argv, "hl:n:s:e:i:fax:Jp:v:",
                long_options, &option_index);

        // Detect the end of the options.
        if (c == -1)
            break;

        switch (c)
        {

        case 'x':
            xg_name = optarg;
            break;

        case 'l':
            read_length = atoi(optarg);
            break;

        case 'n':
            num_reads = atoi(optarg);
            break;

        case 's':
            seed_val = atoi(optarg);
            break;

        case 'e':
            base_error = atof(optarg);
            break;

        case 'i':
            indel_error = atof(optarg);
            break;

        case 'f':
            forward_only = true;
            break;

        case 'a':
            align_out = true;
            break;

        case 'J':
            json_out = true;
            align_out = true;
            break;

        case 'p':
            fragment_length = atoi(optarg);
            break;

        case 'v':
            fragment_std_dev = atof(optarg);
            break;

        case 'h':
        case '?':
            help_sim(argv);
            exit(1);
            break;

        default:
            abort ();
        }
    }

    if (xg_name.empty()) {
        cerr << "[vg sim] error: we need an xg index to sample reads from" << endl;
        return 1;
    }

    mt19937 rng;
    rng.seed(seed_val);

    xg::XG* xgidx = nullptr;
    ifstream xg_stream(xg_name);
    if(xg_stream) {
        xgidx = new xg::XG(xg_stream);
    }
    if (!xg_stream || xgidx == nullptr) {
        cerr << "[vg sim] error: could not open xg index" << endl;
        return 1;
    }

    Sampler sampler(xgidx, seed_val, forward_only);
    size_t max_iter = 1000;
    int nonce = 1;
    for (int i = 0; i < num_reads; ++i) {
        if (fragment_length) {
            auto alns = sampler.alignment_pair(read_length, fragment_length, fragment_std_dev, base_error, indel_error);
            size_t iter = 0;
            while (iter++ < max_iter) {
                if (alns.front().sequence().size() < read_length
                    || alns.back().sequence().size() < read_length) {
                    alns = sampler.alignment_pair(read_length, fragment_length, fragment_std_dev, base_error, indel_error);
                }
            }
            // write the alignment or its string
            if (align_out) {
                // write it out as requested
                if (json_out) {
                    cout << pb2json(alns.front()) << endl;
                    cout << pb2json(alns.back()) << endl;
                } else {
                    function<Alignment(uint64_t)> lambda = [&alns](uint64_t n) { return alns[n]; };
                    stream::write(cout, 2, lambda);
                }
            } else {
                cout << alns.front().sequence() << "\t" << alns.back().sequence() << endl;
            }
        } else {
            auto aln = sampler.alignment_with_error(read_length, base_error, indel_error);
            size_t iter = 0;
            while (iter++ < max_iter) {
                if (aln.sequence().size() < read_length) {
                    auto aln_prime = sampler.alignment_with_error(read_length, base_error, indel_error);
                    if (aln_prime.sequence().size() > aln.sequence().size()) {
                        aln = aln_prime;
                    }
                }
            }
            // write the alignment or its string
            if (align_out) {
                // write it out as requested
                if (json_out) {
                    cout << pb2json(aln) << endl;
                } else {
                    function<Alignment(uint64_t)> lambda = [&aln](uint64_t n) { return aln; };
                    stream::write(cout, 1, lambda);
                }
            } else {
                cout << aln.sequence() << endl;
            }
        }
    }

    return 0;
}

void help_kmers(char** argv) {
    cerr << "usage: " << argv[0] << " kmers [options] <graph1.vg> [graph2.vg ...] >kmers.tsv" << endl

        << "Generates kmers of the graph(s). Output is: kmer id pos" << endl
        << endl
        << "options:" << endl
        << "    -k, --kmer-size N     print kmers of size N in the graph" << endl
        << "    -e, --edge-max N      only consider paths which make edge choices at <= this many points" << endl
        << "    -j, --kmer-stride N   step distance between succesive kmers in paths (default 1)" << endl
        << "    -t, --threads N       number of threads to use" << endl
        << "    -d, --ignore-dups     filter out duplicated kmers in normal output" << endl
        << "    -n, --allow-negs      don't filter out relative negative positions of kmers in normal output" << endl
        << "    -g, --gcsa-out        output a table suitable for input to GCSA2:" << endl
        << "                          kmer, starting position, previous characters," << endl
        << "                          successive characters, successive positions." << endl
        << "                          Forward and reverse strand kmers are reported." << endl
        << "    -B, --gcsa-binary     Write the GCSA graph in binary format." << endl
        << "    -F, --forward-only    When producing GCSA2 output, don't describe the reverse strand" << endl
        << "    -P, --path-only       Only consider kmers if they occur in a path embedded in the graph" << endl
        << "    -H, --head-id N       use the specified ID for the GCSA2 head sentinel node" << endl
        << "    -T, --tail-id N       use the specified ID for the GCSA2 tail sentinel node" << endl
        << "    -p, --progress        show progress" << endl;
}

int main_kmers(int argc, char** argv) {

    if (argc == 2) {
        help_kmers(argv);
        return 1;
    }

    int kmer_size = 0;
    bool path_only = false;
    int edge_max = 0;
    int kmer_stride = 1;
    bool show_progress = false;
    bool gcsa_out = false;
    bool allow_dups = true;
    bool allow_negs = false;
    // for distributed GCSA2 kmer generation
    int64_t head_id = 0;
    int64_t tail_id = 0;
    bool forward_only = false;
    bool gcsa_binary = false;

    int c;
    optind = 2; // force optind past command positional argument
    while (true) {
        static struct option long_options[] =

        {
            {"help", no_argument, 0, 'h'},
            {"kmer-size", required_argument, 0, 'k'},
            {"kmer-stride", required_argument, 0, 'j'},
            {"edge-max", required_argument, 0, 'e'},
            {"threads", required_argument, 0, 't'},
            {"gcsa-out", no_argument, 0, 'g'},
            {"ignore-dups", no_argument, 0, 'd'},
            {"allow-negs", no_argument, 0, 'n'},
            {"progress",  no_argument, 0, 'p'},
            {"head-id", required_argument, 0, 'H'},
            {"tail-id", required_argument, 0, 'T'},
            {"forward-only", no_argument, 0, 'F'},
            {"gcsa-binary", no_argument, 0, 'B'},
            {"path-only", no_argument, 0, 'P'},
            {0, 0, 0, 0}
        };

        int option_index = 0;
        c = getopt_long (argc, argv, "hk:j:pt:e:gdnH:T:FBP",
                long_options, &option_index);

        // Detect the end of the options.
        if (c == -1)
            break;

        switch (c)
        {

            case 'k':
                kmer_size = atoi(optarg);
                break;

            case 'j':
                kmer_stride = atoi(optarg);
                break;

            case 'e':
                edge_max = atoi(optarg);
                break;

            case 't':
                omp_set_num_threads(atoi(optarg));
                break;

            case 'g':
                gcsa_out = true;
                break;

            case 'F':
                forward_only = true;
                break;


            case 'P':
                path_only = true;
                break;

            case 'd':
                allow_dups = false;
                break;

            case 'n':
                allow_negs = true;
                break;

            case 'p':
                show_progress = true;
                break;

            case 'H':
                head_id = atoi(optarg);
                break;

            case 'T':
                tail_id = atoi(optarg);
                break;

            case 'B':
                gcsa_binary = true;
                break;

            case 'h':
            case '?':
                help_kmers(argv);
                exit(1);
                break;

            default:
                abort ();
        }
    }

    vector<string> graph_file_names;
    while (optind < argc) {
        string file_name = get_input_file_name(optind, argc, argv);
        graph_file_names.push_back(file_name);
    }

    VGset graphs(graph_file_names);

    graphs.show_progress = show_progress;

    if (gcsa_out) {
        if (!gcsa_binary) {
            graphs.write_gcsa_out(cout, kmer_size, path_only, forward_only, head_id, tail_id);
        } else {
            graphs.write_gcsa_kmers_binary(cout, kmer_size, path_only, forward_only, head_id, tail_id);
        }
    } else {
        function<void(string&, list<NodeTraversal>::iterator, int, list<NodeTraversal>&, VG& graph)>
            lambda = [](string& kmer, list<NodeTraversal>::iterator n, int p, list<NodeTraversal>& path, VG& graph) {
                // We encode orientation by negating the IDs for backward nodes.
                // Their offsets are from the end of the node in its local forward
                // orientation, and are negated in the output.
                int sign = (*n).backward ? -1 : 1;
#pragma omp critical (cout)

                cout << kmer << '\t' << (*n).node->id() * sign << '\t' << p * sign << '\n';
            };
        graphs.for_each_kmer_parallel(lambda, kmer_size, path_only, edge_max, kmer_stride, allow_dups, allow_negs);
    }
    cout.flush();

    return 0;
}

void help_concat(char** argv) {
    cerr << "usage: " << argv[0] << " concat [options] <graph1.vg> [graph2.vg ...] >merged.vg" << endl
        << "Concatenates graphs in order by adding edges from the tail nodes of the" << endl
        << "predecessor to the head nodes of the following graph. Node IDs are" << endl
        << "compacted, so care should be taken if consistent IDs are required." << endl;
}

int main_concat(int argc, char** argv) {

    if (argc == 2) {
        help_concat(argv);
        return 1;
    }

    int c;
    optind = 2; // force optind past command positional argument
    while (true) {
        static struct option long_options[] =
        {
            {"help", no_argument, 0, 'h'},
            {0, 0, 0, 0}
        };

        int option_index = 0;
        c = getopt_long (argc, argv, "h",
                long_options, &option_index);

        // Detect the end of the options.
        if (c == -1)
            break;

        switch (c)
        {
            case 'h':
            case '?':
                help_concat(argv);
                exit(1);
                break;

            default:
                abort ();
        }
    }

    list<VG*> graphs;

    while (optind < argc) {
        VG* graph;
        get_input_file(optind, argc, argv, [&](istream& in) {
            graph = new VG(in);
        });
        graphs.push_back(graph);
    }

    VG merged;
    for (list<VG*>::iterator g = graphs.begin(); g != graphs.end(); ++g) {
        merged.append(**g);
    }

    // output
    merged.serialize_to_ostream(std::cout);

    return 0;
}

void help_ids(char** argv) {
    cerr << "usage: " << argv[0] << " ids [options] <graph1.vg> [graph2.vg ...] >new.vg" << endl
        << "options:" << endl
        << "    -c, --compact        minimize the space of integers used by the ids" << endl
        << "    -i, --increment N    increase ids by N" << endl
        << "    -d, --decrement N    decrease ids by N" << endl
        << "    -j, --join           make a joint id space for all the graphs that are supplied" << endl
        << "                         by iterating through the supplied graphs and incrementing" << endl
        << "                         their ids to be non-conflicting" << endl
        << "    -s, --sort           assign new node IDs in (generalized) topological sort order" << endl;
}

int main_ids(int argc, char** argv) {

    if (argc == 2) {
        help_ids(argv);
        return 1;
    }

    bool join = false;
    bool compact = false;
    bool sort = false;
    int64_t increment = 0;
    int64_t decrement = 0;

    int c;
    optind = 2; // force optind past command positional argument
    while (true) {
        static struct option long_options[] =
        {
            {"compact", no_argument, 0, 'c'},
            {"increment", required_argument, 0, 'i'},
            {"decrement", required_argument, 0, 'd'},
            {"join", no_argument, 0, 'j'},
            {"sort", no_argument, 0, 's'},
            {"help", no_argument, 0, 'h'},
            {0, 0, 0, 0}
        };

        int option_index = 0;
        c = getopt_long (argc, argv, "hci:d:js",
                long_options, &option_index);

        // Detect the end of the options.
        if (c == -1)
            break;

        switch (c)
        {
            case 'c':
                compact = true;
                break;

            case 'i':
                increment = atoi(optarg);
                break;

            case 'd':
                decrement = atoi(optarg);
                break;

            case 'j':
                join = true;
                break;

            case 's':
                sort = true;
                break;

            case 'h':
            case '?':
                help_ids(argv);
                exit(1);
                break;

            default:
                abort ();
        }
    }

    if (!join) {
        VG* graph;
        get_input_file(optind, argc, argv, [&](istream& in) {
            graph = new VG(in);
        });

        if (sort) {
            // Set up the nodes so we go through them in topological order
            graph->sort();
        }

        if (compact || sort) {
            // Compact only, or compact to re-assign IDs after sort
            graph->compact_ids();
        }

        if (increment != 0) {
            graph->increment_node_ids(increment);
        }

        if (decrement != 0) {
            graph->decrement_node_ids(decrement);
        }

        graph->serialize_to_ostream(std::cout);
        delete graph;
    } else {

        vector<string> graph_file_names;
        while (optind < argc) {
            string file_name = get_input_file_name(optind, argc, argv);
            graph_file_names.push_back(file_name);
        }

        VGset graphs(graph_file_names);
        graphs.merge_id_space();

    }

    return 0;

}

void help_join(char** argv) {
    cerr << "usage: " << argv[0] << " join [options] <graph1.vg> [graph2.vg ...] >joined.vg" << endl
        << "Joins graphs and sub-graphs into a single variant graph by connecting their" << endl
        << "heads to a single root node with sequence 'N'." << endl
        << "Assumes a single id namespace for all graphs to join." << endl;
}

int main_join(int argc, char** argv) {

    if (argc == 2) {
        help_join(argv);
        return 1;
    }

    int c;
    optind = 2; // force optind past command positional argument
    while (true) {
        static struct option long_options[] =
        {
            {"help", no_argument, 0, 'h'},
            {0, 0, 0, 0}
        };

        int option_index = 0;
        c = getopt_long (argc, argv, "h",
                long_options, &option_index);

        // Detect the end of the options.
        if (c == -1)
            break;

        switch (c)
        {
            case 'h':
            case '?':
                help_join(argv);
                exit(1);
                break;

            default:
                abort ();
        }
    }

    list<VG*> graphs;

    while (optind < argc) {
        VG* graph;
        get_input_file(optind, argc, argv, [&](istream& in) {
            graph = new VG(in);
        });
        graphs.push_back(graph);
    }

    VG joined;
    for (list<VG*>::iterator g = graphs.begin(); g != graphs.end(); ++g) {
        // Stick all the graphs together, complaining if they use the same node IDs (since they probably shouldn't).
        joined.extend(**g, true);
    }

    // combine all subgraphs
    joined.join_heads();

    // output
    joined.serialize_to_ostream(std::cout);

    return 0;
}

void help_stats(char** argv) {
    cerr << "usage: " << argv[0] << " stats [options] <graph.vg>" << endl
         << "options:" << endl
         << "    -z, --size            size of graph" << endl
         << "    -N, --node-count      number of nodes in graph" << endl
         << "    -E, --edge-count      number of edges in graph" << endl
         << "    -l, --length          length of sequences in graph" << endl
         << "    -s, --subgraphs       describe subgraphs of graph" << endl
         << "    -H, --heads           list the head nodes of the graph" << endl
         << "    -T, --tails           list the tail nodes of the graph" << endl
         << "    -S, --siblings        describe the siblings of each node" << endl
         << "    -c, --components      print the strongly connected components of the graph" << endl
         << "    -A, --is-acyclic      print if the graph is acyclic or not" << endl
         << "    -n, --node ID         consider node with the given id" << endl
         << "    -d, --to-head         show distance to head for each provided node" << endl
         << "    -t, --to-tail         show distance to head for each provided node" << endl
         << "    -a, --alignments FILE compute stats for reads aligned to the graph" << endl
         << "    -r, --node-id-range   X:Y where X and Y are the smallest and largest "
        "node id in the graph, respectively" << endl
         << "    -v, --verbose         output longer reports" << endl;
}

int main_stats(int argc, char** argv) {

    if (argc == 2) {
        help_stats(argv);
        return 1;
    }

    bool stats_size = false;
    bool stats_length = false;
    bool stats_subgraphs = false;
    bool stats_heads = false;
    bool stats_tails = false;
    bool show_sibs = false;
    bool show_components = false;
    bool distance_to_head = false;
    bool distance_to_tail = false;
    bool node_count = false;
    bool edge_count = false;
    bool verbose = false;
    bool is_acyclic = false;
    bool stats_range = false;
    set<vg::id_t> ids;
    // What alignments GAM file should we read and compute stats on with the
    // graph?
    string alignments_filename;

    int c;
    optind = 2; // force optind past command positional argument
    while (true) {
        static struct option long_options[] =
        {
            {"size", no_argument, 0, 'z'},
            {"node-count", no_argument, 0, 'N'},
            {"edge-count", no_argument, 0, 'E'},
            {"length", no_argument, 0, 'l'},
            {"subgraphs", no_argument, 0, 's'},
            {"heads", no_argument, 0, 'H'},
            {"tails", no_argument, 0, 'T'},
            {"help", no_argument, 0, 'h'},
            {"siblings", no_argument, 0, 'S'},
            {"components", no_argument, 0, 'c'},
            {"to-head", no_argument, 0, 'd'},
            {"to-tail", no_argument, 0, 't'},
            {"node", required_argument, 0, 'n'},
            {"alignments", required_argument, 0, 'a'},
            {"is-acyclic", no_argument, 0, 'A'},
            {"node-id-range", no_argument, 0, 'r'},
            {"verbose", no_argument, 0, 'v'},
            {0, 0, 0, 0}
        };

        int option_index = 0;
        c = getopt_long (argc, argv, "hzlsHTScdtn:NEa:vAr",
                long_options, &option_index);

        // Detect the end of the options.
        if (c == -1)
            break;

        switch (c)
        {
        case 'z':
            stats_size = true;
            break;

        case 'N':
            node_count = true;
            break;

        case 'E':
            edge_count = true;
            break;

        case 'l':
            stats_length = true;
            break;

        case 's':
            stats_subgraphs = true;
            break;

        case 'H':
            stats_heads = true;
            break;

        case 'T':
            stats_tails = true;
            break;

        case 'S':
            show_sibs = true;
            break;

        case 'c':
            show_components = true;
            break;

        case 'd':
            distance_to_head = true;
            break;

        case 't':
            distance_to_tail = true;
            break;

        case 'n':
            ids.insert(atoi(optarg));
            break;

        case 'A':
            is_acyclic = true;
            break;

        case 'a':
            alignments_filename = optarg;
            break;

        case 'r':
            stats_range = true;
            break;

        case 'v':
            verbose = true;
            break;

        case 'h':
        case '?':
            help_stats(argv);
            exit(1);
            break;

        default:
            abort ();
        }
    }

    VG* graph;
    get_input_file(optind, argc, argv, [&](istream& in) {
        graph = new VG(in);
    });

    if (stats_size) {
        cout << "nodes" << "\t" << graph->node_count() << endl
            << "edges" << "\t" << graph->edge_count() << endl;
    }

    if (node_count) {
        cout << graph->node_count() << endl;
    }

    if (edge_count) {
        cout << graph->edge_count() << endl;
    }

    if (stats_length) {
        cout << "length" << "\t" << graph->total_length_of_nodes() << endl;
    }

    if (stats_heads) {
        vector<Node*> heads;
        graph->head_nodes(heads);
        cout << "heads" << "\t";
        for (vector<Node*>::iterator h = heads.begin(); h != heads.end(); ++h) {
            cout << (*h)->id() << " ";
        }
        cout << endl;
    }

    if (stats_tails) {
        vector<Node*> tails;
        graph->tail_nodes(tails);
        cout << "tails" << "\t";
        for (vector<Node*>::iterator t = tails.begin(); t != tails.end(); ++t) {
            cout << (*t)->id() << " ";
        }
        cout << endl;
    }

    if (stats_subgraphs) {
        list<VG> subgraphs;
        graph->disjoint_subgraphs(subgraphs);
        // these are topologically-sorted
        for (list<VG>::iterator s = subgraphs.begin(); s != subgraphs.end(); ++s) {
            VG& subgraph = *s;
            vector<Node*> heads;
            subgraph.head_nodes(heads);
            int64_t length = subgraph.total_length_of_nodes();
            for (vector<Node*>::iterator h = heads.begin(); h != heads.end(); ++h) {
                cout << (h==heads.begin()?"":",") << (*h)->id();
            }
            cout << "\t" << length << endl;
        }
    }

    if (stats_range) {
        cout << "node-id-range\t" << graph->min_node_id() << ":" << graph->max_node_id() << endl;
    }

    if (show_sibs) {
        graph->for_each_node([graph](Node* n) {
                for (auto trav : graph->full_siblings_to(NodeTraversal(n, false))) {
                    cout << n->id() << "\t" << "to-sib" << "\t" << trav.node->id() << endl;
                }
                for (auto trav : graph->full_siblings_from(NodeTraversal(n, false))) {
                    cout << n->id() << "\t" << "from-sib" << "\t" << trav.node->id() << endl;
                }
            });
    }

    if (show_components) {
        for (auto& c : graph->strongly_connected_components()) {
            for (auto& id : c) {
                cout << id << ", ";
            }
            cout << endl;
        }
    }

    if (is_acyclic) {
        if (graph->is_acyclic()) {
            cout << "acyclic" << endl;
        } else {
            cout << "cyclic" << endl;
        }
    }

    if (distance_to_head) {
        for (auto id : ids) {
            cout << id << " to head:\t"
                << graph->distance_to_head(NodeTraversal(graph->get_node(id), false)) << endl;
        }
    }

    if (distance_to_tail) {
        for (auto id : ids) {
            cout << id << " to tail:\t"
                << graph->distance_to_tail(NodeTraversal(graph->get_node(id), false)) << endl;
        }
    }

    if (!alignments_filename.empty()) {
        // Read in the given GAM
        ifstream alignment_stream(alignments_filename);

        // We need some allele parsing functions

        // This one decided if a path is really an allele path
        auto path_name_is_allele = [](const string path_name) -> bool {
            string prefix = "_alt_";
            // It needs to start with "_alt_" and have another separating
            // underscore between site name and allele number
            return(prefix.size() < path_name.size() &&
                count(path_name.begin(), path_name.end(), '_') >= 3 &&
                equal(prefix.begin(), prefix.end(), path_name.begin()));
        };

        // This one gets the site name from an allele path name
        auto path_name_to_site = [](const string& path_name) -> string {
            auto last_underscore = path_name.rfind('_');
            assert(last_underscore != string::npos);
            return path_name.substr(0, last_underscore);
        };

        // This one gets the allele name from an allele path name
        auto path_name_to_allele = [](const string& path_name) -> string {
            auto last_underscore = path_name.rfind('_');
            assert(last_underscore != string::npos);
            return path_name.substr(last_underscore + 1);
        };

        // Before we go over the reads, we need to make a map that tells us what
        // nodes are unique to what allele paths. Stores site and allele parts
        // separately.
        map<vg::id_t, pair<string, string>> allele_path_for_node;

        // This is what we really care about: for each pair of allele paths in
        // the graph, we need to find out whether the coverage imbalance between
        // them among primary alignments is statistically significant. For this,
        // we need to track how many reads overlap the distinct parts of allele
        // paths.

        // This is going to be indexed by site
        // ("_alt_f6d951572f9c664d5d388375aa8b018492224533") and then by allele
        // ("0"). A read only counts if it visits a node that's on one allele
        // and not any others in that site.

        // We need to pre-populate it with 0s so we know which sites actually
        // have 2 alleles and which only have 1 in the graph.
        map<string, map<string, size_t>> reads_on_allele;

        graph->for_each_node_parallel([&](Node* node) {
            // For every node

            if(!graph->paths.has_node_mapping(node)) {
                // No paths to go over. If we try and get them we'll be
                // modifying the paths in parallel, which will explode.
                return;
            }

            // We want an allele path on it
            string allele_path;
            for(auto& name_and_mappings : graph->paths.get_node_mapping(node)) {
                // For each path on it
                if(path_name_is_allele(name_and_mappings.first)) {
                    // If it's an allele path
                    if(allele_path.empty()) {
                        // It's the first. Take it.
                        allele_path = name_and_mappings.first;
                    } else {
                        // It's a subsequent one. This node is not uniquely part
                        // of any allele path.
                        return;
                    }
                }
            }

            if(!allele_path.empty()) {
                // We found an allele path for this node

                // Get its site and allele so we can count it as a biallelic
                // site. Note that sites where an allele has no unique nodes
                // (pure indels, for example) can't be handled and will be
                // ignored.
                auto site = path_name_to_site(allele_path);
                auto allele = path_name_to_allele(allele_path);


                #pragma omp critical (allele_path_for_node)
                allele_path_for_node[node->id()] = make_pair(site, allele);

                #pragma omp critical (reads_on_allele)
                reads_on_allele[site][allele] = 0;
            }
        });


        // These are the general stats we will compute.
        size_t total_alignments = 0;
        size_t total_aligned = 0;
        size_t total_primary = 0;
        size_t total_secondary = 0;

        // These are for counting significantly allele-biased hets
        size_t total_hets = 0;
        size_t significantly_biased_hets = 0;

        // These are for tracking which nodes are covered and which are not
        map<vg::id_t, size_t> node_visit_counts;

        // And for counting indels
        // Inserted bases also counts softclips
        size_t total_insertions = 0;
        size_t total_inserted_bases = 0;
        size_t total_deletions = 0;
        size_t total_deleted_bases = 0;
        // And substitutions
        size_t total_substitutions = 0;
        size_t total_substituted_bases = 0;
        // And softclips
        size_t total_softclips = 0;
        size_t total_softclipped_bases = 0;

        // In verbose mode we want to report details of insertions, deletions,
        // and substitutions, and soft clips.
        vector<pair<vg::id_t, Edit>> insertions;
        vector<pair<vg::id_t, Edit>> deletions;
        vector<pair<vg::id_t, Edit>> substitutions;
        vector<pair<vg::id_t, Edit>> softclips;

        function<void(Alignment&)> lambda = [&](Alignment& aln) {
            int tid = omp_get_thread_num();

            // We ought to be able to do many stats on the alignments.

            // Now do all the non-mapping stats
            #pragma omp critical (total_alignments)
            total_alignments++;
            if(aln.is_secondary()) {
                #pragma omp critical (total_secondary)
                total_secondary++;
            } else {
                #pragma omp critical (total_primary)
                total_primary++;
                if(aln.score() > 0) {
                    // We only count aligned primary reads in "total aligned";
                    // the primary can't be unaligned if the secondary is
                    // aligned.
                    #pragma omp critical (total_aligned)
                    total_aligned++;
                }

                // Which sites and alleles does this read support. TODO: if we hit
                // unique nodes from multiple alleles of the same site, we should...
                // do something. Discard the read? Not just count it on both sides
                // like we do now.
                set<pair<string, string>> alleles_supported;

                for(size_t i = 0; i < aln.path().mapping_size(); i++) {
                    // For every mapping...
                    auto& mapping = aln.path().mapping(i);
                    vg::id_t node_id = mapping.position().node_id();

                    if(allele_path_for_node.count(node_id)) {
                        // We hit a unique node for this allele. Add it to the set,
                        // in case we hit another unique node for it later in the
                        // read.
                        alleles_supported.insert(allele_path_for_node.at(node_id));
                    }

                    // Record that there was a visit to this node.
                    #pragma omp critical (node_visit_counts)
                    node_visit_counts[node_id]++;

                    for(size_t j = 0; j < mapping.edit_size(); j++) {
                        // Go through edits and look for each type.
                        auto& edit = mapping.edit(j);

                        if(edit.to_length() > edit.from_length()) {
                            if((j == 0 && i == 0) || (j == mapping.edit_size() - 1 && i == aln.path().mapping_size() - 1)) {
                                // We're at the very end of the path, so this is a soft clip.
                                #pragma omp critical (total_softclipped_bases)
                                total_softclipped_bases += edit.to_length() - edit.from_length();
                                #pragma omp critical (total_softclips)
                                total_softclips++;
                                if(verbose) {
                                    // Record the actual insertion
                                    #pragma omp critical (softclips)
                                    softclips.push_back(make_pair(node_id, edit));
                                }
                            } else {
                                // Record this insertion
                                #pragma omp critical (total_inserted_bases)
                                total_inserted_bases += edit.to_length() - edit.from_length();
                                #pragma omp critical (total_insertions)
                                total_insertions++;
                                if(verbose) {
                                    // Record the actual insertion
                                    #pragma omp critical (insertions)
                                    insertions.push_back(make_pair(node_id, edit));
                                }
                            }

                        } else if(edit.from_length() > edit.to_length()) {
                            // Record this deletion
                            #pragma omp critical (total_deleted_bases)
                            total_deleted_bases += edit.from_length() - edit.to_length();
                            #pragma omp critical (total_deletions)
                            total_deletions++;
                            if(verbose) {
                                // Record the actual deletion
                                #pragma omp critical (deletions)
                                deletions.push_back(make_pair(node_id, edit));
                            }
                        } else if(!edit.sequence().empty()) {
                            // Record this substitution
                            // TODO: a substitution might also occur as part of a deletion/insertion above!
                            #pragma omp critical (total_substituted_bases)
                            total_substituted_bases += edit.from_length();
                            #pragma omp critical (total_substitutions)
                            total_substitutions++;
                            if(verbose) {
                                // Record the actual substitution
                                #pragma omp critical (substitutions)
                                substitutions.push_back(make_pair(node_id, edit));
                            }
                        }

                    }
                }

                for(auto& site_and_allele : alleles_supported) {
                    // This read is informative for an allele of a site.
                    // Up the reads on that allele of that site.
                    #pragma omp critical (reads_on_allele)
                    reads_on_allele[site_and_allele.first][site_and_allele.second]++;
                }
            }

        };

        // Actually go through all the reads and count stuff up.
        stream::for_each_parallel(alignment_stream, lambda);

        // Calculate stats about the reads per allele data
        for(auto& site_and_alleles : reads_on_allele) {
            // For every site
            if(site_and_alleles.second.size() == 2) {
                // If it actually has 2 alleles with unique nodes in the
                // graph (so we can use the binomial)

                // We'll fill this with the counts for the two present alleles.
                vector<size_t> counts;

                for(auto& allele_and_count : site_and_alleles.second) {
                    // Collect all the counts
                    counts.push_back(allele_and_count.second);
                }

                if(counts[0] > counts[1]) {
                    // We have a 50% underlying probability so we can just put
                    // the rarer allele first.
                    swap(counts[0], counts[1]);
                }

                // What's the log prob for the smaller tail?
                auto tail_logprob = binomial_cmf_ln(prob_to_logprob(0.5),  counts[1] + counts[0], counts[0]);

                // Double it to get the two-tailed test
                tail_logprob += prob_to_logprob(2);

#ifdef debug
                cerr << "Site " << site_and_alleles.first << " has " << counts[0]
                    << " and " << counts[1] << " p=" << logprob_to_prob(tail_logprob) << endl;
#endif

                if(tail_logprob < prob_to_logprob(0.05)) {
                    significantly_biased_hets++;
                }
                total_hets++;

            }
        }

        // Go through all the nodes again and sum up unvisited nodes
        size_t unvisited_nodes = 0;
        // And unvisited base count
        size_t unvisited_node_bases = 0;
        // And nodes that are visited by only one thing (which is useful if
        // we're checking diploid assembly pairs).
        size_t single_visited_nodes = 0;
        size_t single_visited_node_bases = 0;
        // If we're in verbose mode, collect IDs too.
        set<vg::id_t> unvisited_ids;
        set<vg::id_t> single_visited_ids;
        // Note that you need to subtract out substituted-away and deleted bases
        // from the sum of 2 * double- and single-visited bases to get the bases
        // actually present in reads, because deleted bases are still "visited"
        // as many times as their nodes are touched. Also note that we ignore
        // edge effects and a read that stops before the end of a node will
        // visit the whole node.
        graph->for_each_node_parallel([&](Node* node) {
            // For every node
            if(!node_visit_counts.count(node->id()) || node_visit_counts.at(node->id()) == 0) {
                // If we never visited it with a read, count it.
                #pragma omp critical (unvisited_nodes)
                unvisited_nodes++;
                #pragma omp critical (unvisited_node_bases)
                unvisited_node_bases += node->sequence().size();
                if(verbose) {
                    #pragma omp critical (unvisited_ids)
                    unvisited_ids.insert(node->id());
                }
            } else if(node_visit_counts.at(node->id()) == 1) {
                // If we visited it with only one read, count it.
                #pragma omp critical (single_visited_nodes)
                single_visited_nodes++;
                #pragma omp critical (single_visited_node_bases)
                single_visited_node_bases += node->sequence().size();
                if(verbose) {
                    #pragma omp critical (single_visited_ids)
                    single_visited_ids.insert(node->id());
                }
            }
        });

        cout << "Total alignments: " << total_alignments << endl;
        cout << "Total primary: " << total_primary << endl;
        cout << "Total secondary: " << total_secondary << endl;
        cout << "Total aligned: " << total_aligned << endl;

        cout << "Insertions: " << total_inserted_bases << " bp in " << total_insertions << " read events" << endl;
        if(verbose) {
            for(auto& id_and_edit : insertions) {
                cout << "\t" << id_and_edit.second.from_length() << " -> " << id_and_edit.second.sequence()
                    << " on " << id_and_edit.first << endl;
            }
        }
        cout << "Deletions: " << total_deleted_bases << " bp in " << total_deletions << " read events" << endl;
        if(verbose) {
            for(auto& id_and_edit : deletions) {
                cout << "\t" << id_and_edit.second.from_length() << " -> " << id_and_edit.second.to_length()
                    << " on " << id_and_edit.first << endl;
            }
        }
        cout << "Substitutions: " << total_substituted_bases << " bp in " << total_substitutions << " read events" << endl;
        if(verbose) {
            for(auto& id_and_edit : substitutions) {
                cout << "\t" << id_and_edit.second.from_length() << " -> " << id_and_edit.second.sequence()
                    << " on " << id_and_edit.first << endl;
            }
        }
        cout << "Softclips: " << total_softclipped_bases << " bp in " << total_softclips << " read events" << endl;
        if(verbose) {
            for(auto& id_and_edit : softclips) {
                cout << "\t" << id_and_edit.second.from_length() << " -> " << id_and_edit.second.sequence()
                    << " on " << id_and_edit.first << endl;
            }
        }

        cout << "Unvisited nodes: " << unvisited_nodes << "/" << graph->node_count()
            << " (" << unvisited_node_bases << " bp)" << endl;
        if(verbose) {
            for(auto& id : unvisited_ids) {
                cout << "\t" << id << endl;
            }
        }

        cout << "Single-visited nodes: " << single_visited_nodes << "/" << graph->node_count()
            << " (" << single_visited_node_bases << " bp)" << endl;
        if(verbose) {
            for(auto& id : single_visited_ids) {
                cout << "\t" << id << endl;
            }
        }

        cout << "Significantly biased heterozygous sites: " << significantly_biased_hets << "/" << total_hets;
        if(total_hets > 0) {
            cout << " (" << (double)significantly_biased_hets / total_hets * 100 << "%)";
        }
        cout << endl;


    }

    delete graph;

    return 0;

}

void help_paths(char** argv) {
    cerr << "usage: " << argv[0] << " paths [options] <graph.vg>" << endl
        << "options:" << endl
        << "  inspection:" << endl
        << "    -x, --extract         return (as GAM alignments) the stored paths in the graph" << endl
        << "    -L, --list            return (as a list of names, one per line) the path names" << endl
        << "  generation:" << endl
        << "    -n, --node ID         starting at node with ID" << endl
        << "    -l, --max-length N    generate paths of at most length N" << endl
        << "    -e, --edge-max N      only consider paths which make edge choices at this many points" << endl
        << "    -s, --as-seqs         write each path as a sequence" << endl
        << "    -p, --path-only       only write kpaths from the graph if they traverse embedded paths" << endl;
}

int main_paths(int argc, char** argv) {

    if (argc == 2) {
        help_paths(argv);
        return 1;
    }

    int max_length = 0;
    int edge_max = 0;
    int64_t node_id = 0;
    bool as_seqs = false;
    bool extract = false;
    bool list_paths = false;
    bool path_only = false;

    int c;
    optind = 2; // force optind past command positional argument
    while (true) {
        static struct option long_options[] =

        {
            {"extract", no_argument, 0, 'x'},
            {"list", no_argument, 0, 'L'},
            {"node", required_argument, 0, 'n'},
            {"max-length", required_argument, 0, 'l'},
            {"edge-max", required_argument, 0, 'e'},
            {"as-seqs", no_argument, 0, 's'},
            {"path-only", no_argument, 0, 'p'},
            {0, 0, 0, 0}
        };

        int option_index = 0;
        c = getopt_long (argc, argv, "n:l:hse:xLp",
                long_options, &option_index);

        // Detect the end of the options.
        if (c == -1)
            break;

        switch (c)
        {

            case 'x':
                extract = true;
                break;
                
            case 'L':
                list_paths = true;
                break;

            case 'n':
                node_id = atoll(optarg);
                break;

            case 'l':
                max_length = atoi(optarg);
                break;

            case 'e':
                edge_max = atoi(optarg);
                break;

            case 's':
                as_seqs = true;
                break;

            case 'p':
                path_only = true;
                break;

            case 'h':
            case '?':
                help_paths(argv);
                exit(1);
                break;

            default:
                abort ();
        }
    }

    if (edge_max == 0) edge_max = max_length + 1;

    VG* graph;
    get_input_file(optind, argc, argv, [&](istream& in) {
        graph = new VG(in);
    });

    if (extract) {
        vector<Alignment> alns = graph->paths_as_alignments();
        write_alignments(cout, alns);
        delete graph;
        return 0;
    }
    
    if (list_paths) {
        graph->paths.for_each_name([&](const string& name) {
            cout << name << endl;
        });
        delete graph;
        return 0;
    }

    if (max_length == 0) {
        cerr << "error:[vg paths] a --max-length is required when generating paths" << endl;
    }

    function<void(size_t,Path&)> paths_to_seqs = [graph](size_t mapping_index, Path& p) {
        string seq = graph->path_sequence(p);
#pragma omp critical(cout)
        cout << seq << endl;
    };

    function<void(size_t,Path&)> paths_to_json = [](size_t mapping_index, Path& p) {
        string json2 = pb2json(p);
#pragma omp critical(cout)
        cout<<json2<<endl;
    };

    function<void(size_t, Path&)>* callback = &paths_to_seqs;
    if (!as_seqs) {
        callback = &paths_to_json;
    }

    auto noop = [](NodeTraversal) { }; // don't handle the failed regions of the graph yet

    if (node_id) {

        graph->for_each_kpath_of_node(graph->get_node(node_id),
                path_only,
                max_length,
                edge_max,
                noop, noop,
                *callback);
    } else {
        graph->for_each_kpath_parallel(max_length,
                path_only,
                edge_max,
                noop, noop,
                *callback);
    }

    delete graph;

    return 0;

}

void help_find(char** argv) {
    cerr << "usage: " << argv[0] << " find [options] >sub.vg" << endl
         << "options:" << endl
         << "    -d, --db-name DIR      use this db (defaults to <graph>.index/)" << endl
         << "    -x, --xg-name FILE     use this xg index (instead of rocksdb db)" << endl
         << "graph features:" << endl
         << "    -n, --node ID          find node(s), return 1-hop context as graph" << endl
         << "    -N, --node-list FILE   a white space or line delimited list of nodes to collect" << endl
         << "    -e, --edges-end ID     return edges on end of node with ID" << endl
         << "    -s, --edges-start ID   return edges on start of node with ID" << endl
         << "    -c, --context STEPS    expand the context of the subgraph this many steps" << endl
         << "    -L, --use-length       treat STEPS in -c or M in -r as a length in bases" << endl
         << "    -p, --path TARGET      find the node(s) in the specified path range(s) TARGET=path[:pos1[-pos2]]" << endl
         << "    -P, --position-in PATH find the position of the node (specified by -n) in the given path" << endl
         << "    -r, --node-range N:M   get nodes from N to M" << endl
         << "    -G, --gam GAM          accumulate the graph touched by the alignments in the GAM" << endl
         << "alignments: (rocksdb only)" << endl
         << "    -a, --alignments       writes alignments from index, sorted by node id" << endl
         << "    -i, --alns-in N:M      writes alignments whose start nodes is between N and M (inclusive)" << endl
         << "    -o, --alns-on N:M      writes alignments which align to any of the nodes between N and M (inclusive)" << endl
         << "    -A, --to-graph VG      get alignments to the provided subgraph" << endl
         << "sequences:" << endl
         << "    -g, --gcsa FILE        use this GCSA2 index of the sequence space of the graph" << endl
         << "    -z, --kmer-size N      split up --sequence into kmers of size N" << endl
         << "    -j, --kmer-stride N    step distance between succesive kmers in sequence (default 1)" << endl
         << "    -S, --sequence STR     search for sequence STR using --kmer-size kmers" << endl
         << "    -M, --mems STR         describe the super-maximal exact matches of the STR (gcsa2) in JSON" << endl
         << "    -R, --reseed-length N  find non-super-maximal MEMs inside SMEMs of length at least N" << endl
         << "    -f, --fast-reseed      use fast SMEM reseeding algorithm" << endl
         << "    -Y, --max-mem N        the maximum length of the MEM (default: GCSA2 order)" << endl
         << "    -Z, --min-mem N        the minimum length of the MEM (default: 1)" << endl
         << "    -k, --kmer STR         return a graph of edges and nodes matching this kmer" << endl
         << "    -T, --table            instead of a graph, return a table of kmers" << endl
         << "                           (works only with kmers in the index)" << endl
         << "    -C, --kmer-count       report approximate count of kmer (-k) in db" << endl
         << "    -D, --distance         return distance on path between pair of nodes (-n). if -P not used, best path chosen heurstically" << endl
         << "haplotypes:" << endl
         << "    -H, --haplotypes FILE  count xg threads in agreement with alignments in the GAM" << endl;

}

int main_find(int argc, char** argv) {

    if (argc == 2) {
        help_find(argv);
        return 1;
    }

    string db_name;
    string sequence;
    int kmer_size=0;
    int kmer_stride = 1;
    vector<string> kmers;
    vector<vg::id_t> node_ids;
    string node_list_file;
    int context_size=0;
    bool use_length = false;
    bool count_kmers = false;
    bool kmer_table = false;
    vector<string> targets;
    string path_name;
    string range;
    string gcsa_in;
    string xg_name;
    bool get_mems = false;
    int mem_reseed_length = 0;
    bool use_fast_reseed = false;
    bool get_alignments = false;
    bool get_mappings = false;
    string node_id_range;
    string aln_on_id_range;
    vg::id_t start_id = 0;
    vg::id_t end_id = 0;
    bool pairwise_distance = false;
    string haplotype_alignments;
    string gam_file;
    int max_mem_length = 0;
    int min_mem_length = 1;
    string to_graph_file;

    int c;
    optind = 2; // force optind past command positional argument
    while (true) {
        static struct option long_options[] =
            {
                //{"verbose", no_argument,       &verbose_flag, 1},
                {"db-name", required_argument, 0, 'd'},
                {"xg-name", required_argument, 0, 'x'},
                {"gcsa", required_argument, 0, 'g'},
                {"node", required_argument, 0, 'n'},
                {"node-list", required_argument, 0, 'N'},
                {"edges-end", required_argument, 0, 'e'},
                {"edges-start", required_argument, 0, 's'},
                {"kmer", required_argument, 0, 'k'},
                {"table", no_argument, 0, 'T'},
                {"sequence", required_argument, 0, 'S'},
                {"mems", required_argument, 0, 'M'},
                {"reseed-length", required_argument, 0, 'R'},
                {"fast-reseed", no_argument, 0, 'f'},
                {"kmer-stride", required_argument, 0, 'j'},
                {"kmer-size", required_argument, 0, 'z'},
                {"context", required_argument, 0, 'c'},
                {"use-length", no_argument, 0, 'L'},
                {"kmer-count", no_argument, 0, 'C'},
                {"path", required_argument, 0, 'p'},
                {"position-in", required_argument, 0, 'P'},
                {"node-range", required_argument, 0, 'r'},
                {"alignments", no_argument, 0, 'a'},
                {"mappings", no_argument, 0, 'm'},
                {"alns-in", required_argument, 0, 'i'},
                {"alns-on", required_argument, 0, 'o'},
                {"distance", no_argument, 0, 'D'},
                {"haplotypes", required_argument, 0, 'H'},
                {"gam", required_argument, 0, 'G'},
                {"to-graph", required_argument, 0, 'A'},
                {"max-mem", required_argument, 0, 'Y'},
                {"min-mem", required_argument, 0, 'Z'},
                {0, 0, 0, 0}
            };

        int option_index = 0;
        c = getopt_long (argc, argv, "d:x:n:e:s:o:k:hc:LS:z:j:CTp:P:r:amg:M:R:fi:DH:G:N:A:Y:Z:",
                         long_options, &option_index);

        // Detect the end of the options.
        if (c == -1)
            break;

        switch (c)
        {
        case 'd':
            db_name = optarg;
            break;

        case 'x':
            xg_name = optarg;
            break;

        case 'g':
            gcsa_in = optarg;
            break;

        case 'k':
            kmers.push_back(optarg);
            break;

        case 'S':
            sequence = optarg;
            break;

        case 'M':
            sequence = optarg;
            get_mems = true;
            break;
            
        case 'R':
            mem_reseed_length = atoi(optarg);
            break;
            
        case 'f':
            use_fast_reseed = true;
            break;

        case 'Y':
            max_mem_length = atoi(optarg);
            break;
            
        case 'Z':
            min_mem_length = atoi(optarg);
            break;
            
        case 'j':
            kmer_stride = atoi(optarg);
            break;

        case 'z':
            kmer_size = atoi(optarg);
            break;

        case 'C':
            count_kmers = true;
            break;

        case 'p':
            targets.push_back(optarg);
            break;

        case 'P':
            path_name = optarg;
            break;

        case 'c':
            context_size = atoi(optarg);
            break;

        case 'L':
            use_length = true;
            break;

        case 'n':
            node_ids.push_back(atoi(optarg));
            break;

        case 'N':
            node_list_file = optarg;
            break;

        case 'e':
            end_id = atoi(optarg);
            break;

        case 's':
            start_id = atoi(optarg);
            break;

        case 'T':
            kmer_table = true;
            break;

        case 'r':
            range = optarg;
            break;

        case 'a':
            get_alignments = true;
            break;

        case 'i':
            node_id_range = optarg;
            break;

        case 'm':
            get_mappings = true;
            break;

        case 'o':
            aln_on_id_range = optarg;
            break;

        case 'D':
            pairwise_distance = true;
            break;

        case 'H':
            haplotype_alignments = optarg;
            break;

        case 'G':
            gam_file = optarg;
            break;

        case 'A':
            to_graph_file = optarg;
            break;

        case 'h':
        case '?':
            help_find(argv);
            exit(1);
            break;

        default:
            abort ();
        }
    }
    if (optind < argc) {
        cerr << "[vg find] find does not accept positional arguments" << endl;
        return 1;
    }

    if (db_name.empty() && gcsa_in.empty() && xg_name.empty()) {
        cerr << "[vg find] find requires -d, -g, or -x to know where to find its database" << endl;
        return 1;
    }

    if (context_size > 0 && use_length == true && xg_name.empty()) {
        cerr << "[vg find] error, -L not supported without -x" << endl;
        exit(1);
    }
    
    if (xg_name.empty() && mem_reseed_length) {
        cerr << "error:[vg find] SMEM reseeding requires an XG index. Provide XG index with -x." << endl;
        exit(1);
    }
    
    if (use_fast_reseed && !mem_reseed_length) {
        cerr << "[vg find] WARNING: Fast MEM reseed option is ignored when reseeding is turned off. Use -R to turn on reseeding." << endl;
    }

    // process input node list
    if (!node_list_file.empty()) {
        ifstream nli;
        nli.open(node_list_file);
        if (!nli.good()){
            cerr << "[vg find] error, unable to open the node list input file." << endl;
            exit(1);
        }
        string line;
        while (getline(nli, line)){
            for (auto& idstr : split_delims(line, " \t")) {
                node_ids.push_back(atol(idstr.c_str()));
            }
        }
        nli.close();
    }

    // open index
    Index* vindex = nullptr;
    if (db_name.empty()) {
        assert(!gcsa_in.empty() || !xg_name.empty());
    } else {
        vindex = new Index;
        vindex->open_read_only(db_name);
    }

    xg::XG xindex;
    if (!xg_name.empty()) {
        ifstream in(xg_name.c_str());
        xindex.load(in);
    }

    if (get_alignments) {
        assert(!db_name.empty());
        vector<Alignment> output_buf;
        auto lambda = [&output_buf](const Alignment& aln) {
            output_buf.push_back(aln);
            stream::write_buffered(cout, output_buf, 100);
        };
        vindex->for_each_alignment(lambda);
        stream::write_buffered(cout, output_buf, 0);
    }

    if (!node_id_range.empty()) {
        assert(!db_name.empty());
        vector<string> parts = split_delims(node_id_range, ":");
        if (parts.size() == 1) {
            convert(parts.front(), start_id);
            end_id = start_id;
        } else {
            convert(parts.front(), start_id);
            convert(parts.back(), end_id);
        }
        vector<Alignment> output_buf;
        auto lambda = [&output_buf](const Alignment& aln) {
            output_buf.push_back(aln);
            stream::write_buffered(cout, output_buf, 100);
        };
        vindex->for_alignment_in_range(start_id, end_id, lambda);
        stream::write_buffered(cout, output_buf, 0);
    }

    if (!aln_on_id_range.empty()) {
        assert(!db_name.empty());
        vector<string> parts = split_delims(aln_on_id_range, ":");
        if (parts.size() == 1) {
            convert(parts.front(), start_id);
            end_id = start_id;
        } else {
            convert(parts.front(), start_id);
            convert(parts.back(), end_id);
        }
        vector<vg::id_t> ids;
        for (auto i = start_id; i <= end_id; ++i) {
            ids.push_back(i);
        }
        vector<Alignment> output_buf;
        auto lambda = [&output_buf](const Alignment& aln) {
            output_buf.push_back(aln);
            stream::write_buffered(cout, output_buf, 100);
        };
        vindex->for_alignment_to_nodes(ids, lambda);
        stream::write_buffered(cout, output_buf, 0);
    }

    if (!to_graph_file.empty()) {
        assert(vindex != nullptr);
        ifstream tgi(to_graph_file);
        VG graph(tgi);
        vector<vg::id_t> ids;
        graph.for_each_node([&](Node* n) { ids.push_back(n->id()); });
        vector<Alignment> output_buf;
        auto lambda = [&output_buf](const Alignment& aln) {
            output_buf.push_back(aln);
            stream::write_buffered(cout, output_buf, 100);
        };
        vindex->for_alignment_to_nodes(ids, lambda);
        stream::write_buffered(cout, output_buf, 0);
    }

    if (!xg_name.empty()) {
        if (!node_ids.empty() && path_name.empty() && !pairwise_distance) {
            // get the context of the node
            vector<Graph> graphs;
            set<vg::id_t> ids;
            for (auto node_id : node_ids) ids.insert(node_id);
            for (auto node_id : node_ids) {
                Graph g;
                xindex.neighborhood(node_id, context_size, g, !use_length);
                if (context_size == 0) {
                    for (auto& edge : xindex.edges_of(node_id)) {
                        // if both ends of the edge are in our targets, keep them
                        if (ids.count(edge.to()) && ids.count(edge.from())) {
                            *g.add_edge() = edge;
                        }
                    }
                }
                graphs.push_back(g);
            }
            VG result_graph;
            for (auto& graph : graphs) {
                // Allow duplicate nodes and edges (from e.g. multiple -n options); silently collapse them.
                result_graph.extend(graph);
            }
            result_graph.remove_orphan_edges();
            
            // Order the mappings by rank. TODO: how do we handle breaks between
            // different sections of a path with a single name?
            result_graph.paths.sort_by_mapping_rank();
            
            // return it
            result_graph.serialize_to_ostream(cout);
        } else if (end_id != 0) {
            for (auto& e : xindex.edges_on_end(end_id)) {
                cout << (e.from_start() ? -1 : 1) * e.from() << "\t" <<  (e.to_end() ? -1 : 1) * e.to() << endl;
            }
        } else if (start_id != 0) {
            for (auto& e : xindex.edges_on_start(start_id)) {
                cout << (e.from_start() ? -1 : 1) * e.from() << "\t" <<  (e.to_end() ? -1 : 1) * e.to() << endl;
            }
        }
        if (!node_ids.empty() && !path_name.empty() && !pairwise_distance) {
            // Go get the positions of these nodes in this path
            
            if (xindex.path_rank(path_name) == 0) {
                // This path doesn't exist, and we'll get a segfault or worse if
                // we go look for positions in it.
                cerr << "[vg find] error, path \"" << path_name << "\" not found in index" << endl;
                exit(1);
            }
            
            // Note: this isn't at all consistent with -P option with rocksdb, which couts a range
            // and then mapping, but need this info right now for scripts/chunked_call
            for (auto node_id : node_ids) {
                cout << node_id;
                vector<size_t> positions = xindex.position_in_path(node_id, path_name);
                for (auto pos : positions) {
                    cout << "\t" << pos;
                }
                cout << endl;
            }
        }
        if (pairwise_distance) {
            if (node_ids.size() != 2) {
                cerr << "[vg find] error, exactly 2 nodes (-n) required with -D" << endl;
                exit(1);
            }
            if (!path_name.empty()) {
                cout << xindex.approx_path_distance(path_name, node_ids[0], node_ids[1]) << endl;
            } else {
                cout << xindex.min_approx_path_distance(vector<string>(), node_ids[0], node_ids[1]) << endl;
            }
            return 0;
        }
        if (!targets.empty()) {
            Graph graph;
            for (auto& target : targets) {
                // Grab each target region
                string name;
                int64_t start, end;
                parse_region(target, name, start, end);
                if(xindex.path_rank(name) == 0) {
                    // Passing a nonexistent path to get_path_range produces Undefined Behavior
                    cerr << "[vg find] error, path " << name << " not found in index" << endl;
                    exit(1);
                }
                xindex.get_path_range(name, start, end, graph);
            }
            if (context_size > 0) {
                xindex.expand_context(graph, context_size, true, !use_length);
            }
            VG vgg; vgg.extend(graph); // removes dupes
            
            // Order the mappings by rank. TODO: how do we handle breaks between
            // different sections of a path with a single name?
            vgg.paths.sort_by_mapping_rank();
            
            vgg.serialize_to_ostream(cout);
        }
        if (!range.empty()) {
            Graph graph;
            int64_t id_start=0, id_end=0;
            vector<string> parts = split_delims(range, ":");
            if (parts.size() == 1) {
                cerr << "[vg find] error, format of range must be \"N:M\" where start id is N and end id is M, got " << range << endl;
                exit(1);
            }
            convert(parts.front(), id_start);
            convert(parts.back(), id_end);
            if (!use_length) {
                xindex.get_id_range(id_start, id_end, graph);
            } else {
                // treat id_end as length instead.
                xindex.get_id_range_by_length(id_start, id_end, graph, true);
            }
            if (context_size > 0) {
                xindex.expand_context(graph, context_size, true, !use_length);
            }
            VG vgg; vgg.extend(graph); // removes dupes
            vgg.remove_orphan_edges();
            vgg.serialize_to_ostream(cout);
        }
        if(!haplotype_alignments.empty()) {
            // What should we do with each alignment?
            function<void(Alignment&)> lambda = [&xindex](Alignment& aln) {
                // Count the amtches to the path. The path might be empty, in
                // which case it will yield the biggest size_t you can have.
                size_t matches = xindex.count_matches(aln.path());

                // We do this single-threaded, at least for now, so we don't
                // need to worry about coordinating output, and we can just
                // spit out the counts as bare numbers.
                cout << matches << endl;
            };
            if (haplotype_alignments == "-") {
                stream::for_each(std::cin, lambda);
            } else {
                ifstream in;
                in.open(haplotype_alignments.c_str());
                if(!in.is_open()) {
                    cerr << "[vg find] error: could not open alignments file " << haplotype_alignments << endl;
                    exit(1);
                }
                stream::for_each(in, lambda);
            }

        }
        if (!gam_file.empty()) {
            set<vg::id_t> nodes;
            function<void(Alignment&)> lambda = [&nodes](Alignment& aln) {
                // accumulate nodes matched by the path
                auto& path = aln.path();
                for (int i = 0; i < path.mapping_size(); ++i) {
                    nodes.insert(path.mapping(i).position().node_id());
                }
            };
            if (gam_file == "-") {
                stream::for_each(std::cin, lambda);
            } else {
                ifstream in;
                in.open(gam_file.c_str());
                if(!in.is_open()) {
                    cerr << "[vg find] error: could not open alignments file " << gam_file << endl;
                    exit(1);
                }
                stream::for_each(in, lambda);
            }
            // now we have the nodes to get
            VG graph;
            for (auto& node : nodes) {
                *graph.graph.add_node() = xindex.node(node);
            }
            xindex.expand_context(graph.graph, max(1, context_size)); // get connected edges
            graph.rebuild_indexes();
            graph.serialize_to_ostream(cout);
        }
    } else if (!db_name.empty()) {
        if (!node_ids.empty() && path_name.empty()) {
            // get the context of the node
            vector<VG> graphs;
            for (auto node_id : node_ids) {
                VG g;
                vindex->get_context(node_id, g);
                if (context_size > 0) {
                    vindex->expand_context(g, context_size);
                }
                graphs.push_back(g);
            }
            VG result_graph;
            for (auto& graph : graphs) {
                // Allow duplicate nodes and edges (from e.g. multiple -n options); silently collapse them.
                result_graph.extend(graph);
            }
            result_graph.remove_orphan_edges();
            // return it
            result_graph.serialize_to_ostream(cout);
        } else if (end_id != 0) {
            vector<Edge> edges;
            vindex->get_edges_on_end(end_id, edges);
            for (vector<Edge>::iterator e = edges.begin(); e != edges.end(); ++e) {
                cout << (e->from_start() ? -1 : 1) * e->from() << "\t" <<  (e->to_end() ? -1 : 1) * e->to() << endl;
            }
        } else if (start_id != 0) {
            vector<Edge> edges;
            vindex->get_edges_on_start(start_id, edges);
            for (vector<Edge>::iterator e = edges.begin(); e != edges.end(); ++e) {
                cout << (e->from_start() ? -1 : 1) * e->from() << "\t" <<  (e->to_end() ? -1 : 1) * e->to() << endl;
            }
        }
        if (!node_ids.empty() && !path_name.empty()) {
            int64_t path_id = vindex->get_path_id(path_name);
            for (auto node_id : node_ids) {
                list<pair<int64_t, bool>> path_prev, path_next;
                int64_t prev_pos=0, next_pos=0;
                bool prev_backward, next_backward;
                if (vindex->get_node_path_relative_position(node_id, false, path_id,
                            path_prev, prev_pos, prev_backward,
                            path_next, next_pos, next_backward)) {

                    // Negate IDs for backward nodes
                    cout << node_id << "\t" << path_prev.front().first * (path_prev.front().second ? -1 : 1) << "\t" << prev_pos
                        << "\t" << path_next.back().first * (path_next.back().second ? -1 : 1) << "\t" << next_pos << "\t";

                    Mapping m = vindex->path_relative_mapping(node_id, false, path_id,
                            path_prev, prev_pos, prev_backward,
                            path_next, next_pos, next_backward);
                    cout << pb2json(m) << endl;
                }
            }
        }
        if (!targets.empty()) {
            VG graph;
            for (auto& target : targets) {
                string name;
                int64_t start, end;
                parse_region(target, name, start, end);
                vindex->get_path(graph, name, start, end);
            }
            if (context_size > 0) {
                vindex->expand_context(graph, context_size);
            }
            graph.remove_orphan_edges();
            graph.serialize_to_ostream(cout);
        }
        if (!range.empty()) {
            VG graph;
            int64_t id_start=0, id_end=0;
            vector<string> parts = split_delims(range, ":");
            if (parts.size() == 1) {
                cerr << "[vg find] error, format of range must be \"N:M\" where start id is N and end id is M, got " << range << endl;
                exit(1);
            }
            convert(parts.front(), id_start);
            convert(parts.back(), id_end);
            vindex->get_range(id_start, id_end, graph);
            if (context_size > 0) {
                vindex->expand_context(graph, context_size);
            }
            graph.remove_orphan_edges();
            graph.serialize_to_ostream(cout);
        }
    }

    // todo cleanup if/else logic to allow only one function

    if (!sequence.empty()) {
        if (gcsa_in.empty()) {
            if (get_mems) {
                cerr << "error:[vg find] a GCSA index must be passed to get MEMs" << endl;
                return 1;
            }
            set<int> kmer_sizes = vindex->stored_kmer_sizes();
            if (kmer_sizes.empty()) {
                cerr << "error:[vg find] index does not include kmers, add with vg index -k" << endl;
                return 1;
            }
            if (kmer_size == 0) {
                kmer_size = *kmer_sizes.begin();
            }
            for (int i = 0; i <= sequence.size()-kmer_size; i+=kmer_stride) {
                kmers.push_back(sequence.substr(i,kmer_size));
            }
        } else {
            // let's use the GCSA index

            // Configure GCSA2 verbosity so it doesn't spit out loads of extra info
            gcsa::Verbosity::set(gcsa::Verbosity::SILENT);
            
            // Configure its temp directory to the system temp directory
            gcsa::TempFile::setDirectory(find_temp_dir());

            // Open it
            ifstream in_gcsa(gcsa_in.c_str());
            gcsa::GCSA gcsa_index;
            gcsa_index.load(in_gcsa);
            gcsa::LCPArray lcp_index;
            // default LCP is the gcsa base name +.lcp
            string lcp_in = gcsa_in + ".lcp";
            ifstream in_lcp(lcp_in.c_str());
            lcp_index.load(in_lcp);
            //range_type find(const char* pattern, size_type length) const;
            //void locate(size_type path, std::vector<node_type>& results, bool append = false, bool sort = true) const;
            //locate(i, results);
            if (!get_mems) {
                auto paths = gcsa_index.find(sequence.c_str(), sequence.length());
                //cerr << paths.first << " - " << paths.second << endl;
                for (gcsa::size_type i = paths.first; i <= paths.second; ++i) {
                    std::vector<gcsa::node_type> ids;
                    gcsa_index.locate(i, ids);
                    for (auto id : ids) {
                        cout << gcsa::Node::decode(id) << endl;
                    }
                }
            } else {
                // for mems we need to load up the gcsa and lcp structures into the mapper
                Mapper mapper;
                mapper.gcsa = &gcsa_index;
                mapper.lcp = &lcp_index;
                mapper.xindex = &xindex;
                mapper.fast_reseed = use_fast_reseed;
                // get the mems
                auto mems = mapper.find_mems_simple(sequence.begin(), sequence.end(), max_mem_length, min_mem_length, mem_reseed_length);
                // dump them to stdout
                cout << mems_to_json(mems) << endl;

            }
        }
    }

    if (!kmers.empty()) {
        if (count_kmers) {
            for (auto& kmer : kmers) {
                cout << kmer << "\t" << vindex->approx_size_of_kmer_matches(kmer) << endl;
            }
        } else if (kmer_table) {
            for (auto& kmer : kmers) {
                map<string, vector<pair<int64_t, int32_t> > > positions;
                vindex->get_kmer_positions(kmer, positions);
                for (auto& k : positions) {
                    for (auto& p : k.second) {
                        cout << k.first << "\t" << p.first << "\t" << p.second << endl;
                    }
                }
            }
        } else {
            vector<VG> graphs;
            for (auto& kmer : kmers) {
                VG g;
                vindex->get_kmer_subgraph(kmer, g);
                if (context_size > 0) {
                    vindex->expand_context(g, context_size);
                }
                graphs.push_back(g);
            }

            VG result_graph;
            for (auto& graph : graphs) {
                // Allow duplicate nodes and edges (from multiple kmers); silently collapse them.
                result_graph.extend(graph);
            }
            result_graph.remove_orphan_edges();
            result_graph.serialize_to_ostream(cout);
        }
    }

    if (vindex) delete vindex;

    return 0;

}

void help_align(char** argv) {
    cerr << "usage: " << argv[0] << " align [options] <graph.vg> >alignments.gam" << endl
         << "options:" << endl
         << "    -s, --sequence STR    align a string to the graph in graph.vg using partial order alignment" << endl
         << "    -Q, --seq-name STR    name the sequence using this value" << endl
         << "    -j, --json            output alignments in JSON format (default GAM)" << endl
         << "    -m, --match N         use this match score (default: 1)" << endl
         << "    -M, --mismatch N      use this mismatch penalty (default: 4)" << endl
         << "    -g, --gap-open N      use this gap open penalty (default: 6)" << endl
         << "    -e, --gap-extend N    use this gap extension penalty (default: 1)" << endl
         << "    -T, --full-l-bonus N  provide this bonus for alignments that are full length (default: 5)" << endl
         << "    -b, --banded-global   use the banded global alignment algorithm" << endl
         << "    -p, --pinned          pin the (local) alignment traceback to the optimal edge of the graph" << endl
         << "    -L, --pin-left        pin the first rather than last bases of the graph and sequence" << endl
         << "    -D, --debug           print out score matrices and other debugging info" << endl
         << "options:" << endl
         << "    -s, --sequence STR    align a string to the graph in graph.vg using partial order alignment" << endl
         << "    -Q, --seq-name STR    name the sequence using this value" << endl
         << "    -r, --reference STR   don't use an input graph--- run SSW alignment between -s and -r" << endl
         << "    -j, --json            output alignments in JSON format (default GAM)" << endl;
}

int main_align(int argc, char** argv) {

    string seq;
    string seq_name;

    if (argc == 2) {
        help_align(argv);
        return 1;
    }

    bool print_cigar = false;
    bool output_json = false;
    int match = 1;
    int mismatch = 4;
    int gap_open = 6;
    int gap_extend = 1;
    int full_length_bonus = 5;
    string ref_seq;
    bool debug = false;
    bool banded_global = false;
    bool pinned_alignment = false;
    bool pin_left = false;

    int c;
    optind = 2; // force optind past command positional argument
    while (true) {
        static struct option long_options[] =
        {
            /* These options set a flag. */
            //{"verbose", no_argument,       &verbose_flag, 1},
            {"sequence", required_argument, 0, 's'},
            {"seq-name", no_argument, 0, 'Q'},
            {"json", no_argument, 0, 'j'},
            {"match", required_argument, 0, 'm'},
            {"mismatch", required_argument, 0, 'M'},
            {"gap-open", required_argument, 0, 'g'},
            {"gap-extend", required_argument, 0, 'e'},
            {"reference", required_argument, 0, 'r'},
            {"debug", no_argument, 0, 'D'},
            {"banded-global", no_argument, 0, 'b'},
            {"full-l-bonus", required_argument, 0, 'T'},
            {"pinned", no_argument, 0, 'p'},
            {"pinned-left", no_argument, 0, 'L'},
            {0, 0, 0, 0}
        };

        int option_index = 0;
        c = getopt_long (argc, argv, "s:jhQ:m:M:g:e:Dr:F:O:bT:pL",
                long_options, &option_index);

        /* Detect the end of the options. */
        if (c == -1)
            break;

        switch (c)
        {
        case 's':
            seq = optarg;
            break;

        case 'Q':
            seq_name = optarg;
            break;

        case 'j':
            output_json = true;
            break;

        case 'm':
            match = atoi(optarg);
            break;

        case 'M':
            mismatch = atoi(optarg);
            break;

        case 'g':
            gap_open = atoi(optarg);
            break;

        case 'e':
            gap_extend = atoi(optarg);
            break;

        case 'T':
            full_length_bonus = atoi(optarg);
            break;

        case 'r':
            ref_seq = optarg;
            break;

        case 'D':
            debug = true;
            break;

        case 'b':
            banded_global = true;
            break;

        case 'p':
            pinned_alignment = true;
            break;

        case 'L':
            pin_left = true;
            break;

        case 'h':
        case '?':
            /* getopt_long already printed an error message. */
            help_align(argv);
            exit(1);
            break;

        default:
            abort ();
        }
    }

    VG* graph = nullptr;
    if (ref_seq.empty()) {
        // Only look at a filename if we don't have an explicit reference
        // sequence.
        get_input_file(optind, argc, argv, [&](istream& in) {
            graph = new VG(in);
        });
    }
    
    Alignment alignment;
    if (!ref_seq.empty()) {
        SSWAligner ssw = SSWAligner(match, mismatch, gap_open, gap_extend);
        alignment = ssw.align(seq, ref_seq);
    } else {
        Aligner aligner = Aligner(match, mismatch, gap_open, gap_extend);
        alignment = graph->align(seq, &aligner, 0, pinned_alignment, pin_left, full_length_bonus,
            banded_global, 0, max(seq.size(), graph->length()), debug);
    }

    if (!seq_name.empty()) {
        alignment.set_name(seq_name);
    }

    if (output_json) {
        cout << pb2json(alignment) << endl;
    } else {
        function<Alignment(uint64_t)> lambda =
            [&alignment] (uint64_t n) {
                return alignment;
            };
        stream::write(cout, 1, lambda);
    }

    if (graph != nullptr) {
        delete graph;
    }

    return 0;

}

void help_map(char** argv) {
    cerr << "usage: " << argv[0] << " map [options] <graph.vg> >alignments.vga" << endl
         << "options:" << endl
         << "    -d, --db-name DIR     use this db (defaults to <graph>.vg.index/)" << endl
         << "                          A graph is not required. But GCSA/xg take precedence if available." << endl
         << "    -x, --xg-name FILE    use this xg index (defaults to <graph>.vg.xg)" << endl
         << "    -g, --gcsa-name FILE  use this GCSA2 index (defaults to <graph>" << gcsa::GCSA::EXTENSION << ")" << endl
         << "input:" << endl
         << "    -s, --sequence STR    align a string to the graph in graph.vg using partial order alignment" << endl
         << "    -I, --quality STR     Phred+33 base quality of sequence (for base quality adjusted alignment)" << endl
         << "    -Q, --seq-name STR    name the sequence using this value (for graph modification with new named paths)" << endl
         << "    -r, --reads FILE      take reads (one per line) from FILE, write alignments to stdout" << endl
         << "    -b, --hts-input FILE  align reads from htslib-compatible FILE (BAM/CRAM/SAM) stdin (-), alignments to stdout" << endl
         << "    -G, --gam-input FILE  realign GAM input" << endl
         << "    -K, --keep-secondary  produce alignments for secondary input alignments in addition to primary ones" << endl
         << "    -f, --fastq FILE      input fastq (possibly compressed), two are allowed, one for each mate" << endl
         << "    -i, --interleaved     fastq is interleaved paired-ended" << endl
         << "    -N, --sample NAME     for --reads input, add this sample" << endl
         << "    -R, --read-group NAME for --reads input, add this read group" << endl
         << "output:" << endl
         << "    -J, --output-json     output JSON rather than an alignment stream (helpful for debugging)" << endl
         << "    -Z, --buffer-size N   buffer this many alignments together before outputting in GAM (default: 100)" << endl
         << "    -w, --compare         consider GAM input (-G) as truth, table of name, overlap with truth, identity, score, mapqual" << endl
         << "    -D, --debug           print debugging information about alignment to stderr" << endl
         << "local alignment parameters:" << endl
         << "    -q, --match N         use this match score (default: 1)" << endl
         << "    -z, --mismatch N      use this mismatch penalty (default: 4)" << endl
         << "    -o, --gap-open N      use this gap open penalty (default: 6)" << endl
         << "    -y, --gap-extend N    use this gap extension penalty (default: 1)" << endl
         << "    -T, --full-l-bonus N  the full-length alignment bonus (default: 5)" << endl
         << "    -1, --qual-adjust     perform base quality adjusted alignments (requires base quality input)" << endl
         << "paired end alignment parameters:" << endl
         << "    -W, --fragment m:μ:σ:o:d  fragment length distribution specification to use in paired mapping (default: 1e4:0:0:0:1)" << endl
         << "                              max, mean, stdev, orientation (1=same, 0=flip), direction (1=forward, 0=backward)" << endl
         << "    -2, --fragment-sigma N    calculate fragment size as mean(buf)+sd(buf)*N where buf is the buffer of perfect pairs we use (default: 10e)" << endl
         << "    -p, --pair-window N       maximum distance between properly paired reads in node ID space" << endl
         << "    -u, --extra-multimaps N   examine N extra mappings looking for a consistent read pairing (default: 100)" << endl
         << "    -U, --always-rescue       rescue each imperfectly-mapped read in a pair off the other" << endl
         << "    -O, --top-pairs-only      only produce paired alignments if both sides of the pair are top-scoring individually" << endl
         << "generic mapping parameters:" << endl
         << "    -B, --band-width N        for very long sequences, align in chunks then merge paths, no mapping quality (default 1000bp)" << endl
         << "    -P, --min-identity N      accept alignment only if the alignment identity to ref is >= N (default: 0)" << endl
         << "    -n, --context-depth N     follow this many edges out from each thread for alignment (default: 7)" << endl
         << "    -M, --max-multimaps N     produce up to N alignments for each read (default: 1)" << endl
         << "    -3, --softclip-trig N     trigger graph extension and realignment when either end has softclips (default: 0)" << endl
         << "    -m, --hit-max N           ignore kmers or MEMs who have >N hits in our index (default: 10000)" << endl
         << "    -c, --clusters N          use at most the largest N ordered clusters of the kmer graph for alignment (default: all)" << endl
         << "    -C, --cluster-min N       require at least this many kmer hits in a cluster to attempt alignment (default: 1)" << endl
         << "    -H, --max-target-x N      skip cluster subgraphs with length > N*read_length (default: 100; unset: 0)" << endl
         << "    -e, --thread-ex N         grab this many nodes in id space around each thread for alignment (default: 10)" << endl
         << "    -t, --threads N           number of threads to use" << endl
         << "    -X, --accept-identity N   accept early alignment if the normalized alignment score is >= N and -F or -G is set" << endl
         << "    -A, --max-attempts N      try to improve sensitivity and align this many times (default: 7)" << endl
         << "    -v  --map-qual-method OPT mapping quality method: 0 - none, 1 - fast approximation, 2 - exact (default 1)" << endl
         << "    -4, --no-cluster-mq       exclude the cluster-based component of the mapping quality" << endl
         << "    -S, --sens-step N         decrease maximum MEM size or kmer size by N bp until alignment succeeds (default: 0/off)" << endl
         << "maximal exact match (MEM) mapper:" << endl
         << "  This algorithm is used when --kmer-size is not specified and a GCSA index is given" << endl
         << "    -L, --min-mem-length N   ignore MEMs shorter than this length (default: estimated minimum where [-F] of hits are by chance)" << endl
         << "    -F, --chance-match N     set the minimum MEM length so ~ this fraction of min-length hits will by by chance (default: 0.05)" << endl
         << "    -Y, --max-mem-length N   ignore MEMs longer than this length by stopping backward search (default: 0/unset)" << endl
         << "    -V, --mem-reseed N       reseed SMEMs longer than this length to find non-supermaximal MEMs inside them" << endl
<<<<<<< HEAD
         << "                             set to -1 to estimate as 2x min mem length (default: 0/unset)" << endl
=======
         << "                             set to -1 to estimate as 2x min mem length (default: -1/estimated)" << endl
         << "    -7, --min-cluster-length N  require this much sequence in a cluster to consider it" << endl
         << "                             set to -1 to estimate as 2.5x min mem length (default: -1/estimated)" << endl
>>>>>>> d25427f2
         << "    -6, --fast-reseed        use fast SMEM reseeding" << endl
         << "    -a, --id-clustering      use id clustering to drive the mapper, rather than MEM-threading" << endl
         << "    -5, --unsmoothly         don't smooth alignments after patching" << endl
         << "kmer-based mapper:" << endl
         << "  This algorithm is used  when --kmer-size is specified or a rocksdb index is given" << endl
         << "    -k, --kmer-size N     use this kmer size, it must be < kmer size in db (default: from index)" << endl
         << "    -j, --kmer-stride N   step distance between succesive kmers to use for seeding (default: kmer size)" << endl
         << "    -E, --min-kmer-entropy N  require shannon entropy of this in order to use kmer (default: no limit)" << endl
         << "    -l, --kmer-min N      give up aligning if kmer size gets below this threshold (default: 8)" << endl;
}

int main_map(int argc, char** argv) {

    if (argc == 2) {
        help_map(argv);
        return 1;
    }
    
    string seq;
    string qual;
    string seq_name;
    string db_name;
    string xg_name;
    string gcsa_name;
    int kmer_size = 0;
    int kmer_stride = 0;
    int sens_step = 0;
    int best_clusters = 0;
    int cluster_min = 1;
    int max_attempts = 7;
    string read_file;
    string hts_file;
    bool keep_secondary = false;
    int hit_max = 10000;
    int max_multimaps = 1;
    int thread_count = 1;
    int thread_ex = 10;
    int context_depth = 7;
    bool output_json = false;
    bool debug = false;
    bool prefer_forward = false;
    bool greedy_accept = false;
    float min_score = 0;
    string sample_name;
    string read_group;
    string fastq1, fastq2;
    bool interleaved_input = false;
    int pair_window = 64; // ~11bp/node
    int band_width = 1000; // anything > 1000bp sequences is difficult to align efficiently
    bool try_both_mates_first = false;
    bool always_rescue = false;
    bool top_pairs_only = false;
    float min_kmer_entropy = 0;
    float accept_identity = 0;
    size_t kmer_min = 8;
    int softclip_threshold = 0;
    int max_mem_length = 0;
    int min_mem_length = -1;
    int min_cluster_length = -1;
    float random_match_chance = 0.05;
<<<<<<< HEAD
    int mem_reseed_length = 0;
=======
    int mem_reseed_length = -1;
>>>>>>> d25427f2
    bool mem_threading = true;
    int max_target_factor = 100;
    int buffer_size = 100;
    int match = 1;
    int mismatch = 4;
    int gap_open = 6;
    int gap_extend = 1;
    int full_length_bonus = 5;
    bool qual_adjust_alignments = false;
<<<<<<< HEAD
    int extra_multimaps = 100;
=======
    int extra_multimaps = 32;
>>>>>>> d25427f2
    int max_mapping_quality = 60;
    int method_code = 1;
    string gam_input;
    bool compare_gam = false;
    int fragment_max = 1e4;
    double fragment_mean = 0;
    double fragment_stdev = 0;
    double fragment_sigma = 10;
    bool fragment_orientation = false;
    bool fragment_direction = true;
    bool use_cluster_mq = true;
    float chance_match = 0.05;
    bool smooth_alignments = true;
    bool use_fast_reseed = false;

    int c;
    optind = 2; // force optind past command positional argument
    while (true) {
        static struct option long_options[] =

            {
                /* These options set a flag. */
                //{"verbose", no_argument,       &verbose_flag, 1},
                {"sequence", required_argument, 0, 's'},
                {"quality", required_argument, 0, 'I'},
                {"seq-name", required_argument, 0, 'Q'},
                {"db-name", required_argument, 0, 'd'},
                {"xg-name", required_argument, 0, 'x'},
                {"gcsa-name", required_argument, 0, 'g'},
                {"kmer-stride", required_argument, 0, 'j'},
                {"kmer-size", required_argument, 0, 'k'},
                {"min-kmer-entropy", required_argument, 0, 'E'},
                {"clusters", required_argument, 0, 'c'},
                {"cluster-min", required_argument, 0, 'C'},
                {"max-attempts", required_argument, 0, 'A'},
                {"reads", required_argument, 0, 'r'},
                {"sample", required_argument, 0, 'N'},
                {"read-group", required_argument, 0, 'R'},
                {"hit-max", required_argument, 0, 'm'},
                {"max-multimaps", required_argument, 0, 'M'},
                {"threads", required_argument, 0, 't'},
                {"gam-input", required_argument, 0, 'G'},
                {"accept-identity", required_argument, 0, 'X'},
                {"sens-step", required_argument, 0, 'S'},
                {"thread-ex", required_argument, 0, 'e'},
                {"context-depth", required_argument, 0, 'n'},
                {"output-json", no_argument, 0, 'J'},
                {"hts-input", required_argument, 0, 'b'},
                {"keep-secondary", no_argument, 0, 'K'},
                {"fastq", required_argument, 0, 'f'},
                {"interleaved", no_argument, 0, 'i'},
                {"pair-window", required_argument, 0, 'p'},
                {"band-width", required_argument, 0, 'B'},
                {"min-identity", required_argument, 0, 'P'},
                {"always-rescue", no_argument, 0, 'U'},
                {"top-pairs-only", no_argument, 0, 'O'},
                {"kmer-min", required_argument, 0, 'l'},
                {"softclip-trig", required_argument, 0, '3'},
                {"debug", no_argument, 0, 'D'},
                {"min-mem-length", required_argument, 0, 'L'},
                {"max-mem-length", required_argument, 0, 'Y'},
                {"mem-reseed", required_argument, 0, 'V'},
                {"min-cluster-length", required_argument, 0, '7'},
                {"fast-reseed", no_argument, 0, '6'},
                {"id-clustering", no_argument, 0, 'a'},
                {"max-target-x", required_argument, 0, 'H'},
                {"buffer-size", required_argument, 0, 'Z'},
                {"match", required_argument, 0, 'q'},
                {"mismatch", required_argument, 0, 'z'},
                {"gap-open", required_argument, 0, 'o'},
                {"gap-extend", required_argument, 0, 'y'},
                {"qual-adjust", no_argument, 0, '1'},
                {"extra-multimaps", required_argument, 0, 'u'},
                {"map-qual-method", required_argument, 0, 'v'},
                {"compare", no_argument, 0, 'w'},
                {"fragment", required_argument, 0, 'W'},
                {"fragment-sigma", required_argument, 0, '2'},
                {"full-l-bonus", required_argument, 0, 'T'},
                {"no-cluster-mq", no_argument, 0, '4'},
                {"chance-match", required_argument, 0, 'F'},
                {"unsmoothly", no_argument, 0, '5'},
                {0, 0, 0, 0}
            };

        int option_index = 0;
        c = getopt_long (argc, argv, "s:I:j:hd:x:g:c:r:m:k:M:t:DX:F:S:Jb:KR:N:if:p:B:h:G:C:A:E:Q:n:P:UOl:e:T:L:Y:H:Z:q:z:o:y:1u:v:wW:a2:3:V:4567:",
                         long_options, &option_index);


        /* Detect the end of the options. */
        if (c == -1)
            break;

        switch (c)
        {
        case 's':
            seq = optarg;
            break;

        case 'I':
            qual = string_quality_char_to_short(string(optarg));
                break;

        case 'd':
            db_name = optarg;
            break;

        case 'x':
            xg_name = optarg;
            break;

        case 'g':
            gcsa_name = optarg;
            break;

        case 'j':
            kmer_stride = atoi(optarg);
            break;

        case 'Q':
            seq_name = optarg;
            break;

        case 'S':
            sens_step = atoi(optarg);
            break;

        case 'c':
            best_clusters = atoi(optarg);
            break;

        case 'C':
            cluster_min = atoi(optarg);
            break;

        case 'E':
            min_kmer_entropy = atof(optarg);
            break;

        case 'A':
            max_attempts = atoi(optarg);
            break;
        case 'm':
            hit_max = atoi(optarg);
            break;

        case 'M':
            max_multimaps = atoi(optarg);
            break;
        case 'k':
            kmer_size = atoi(optarg);
            break;

        case 'e':
            thread_ex = atoi(optarg);
            break;

        case 'n':
            context_depth = atoi(optarg);
            break;

        case 'T':
            full_length_bonus = atoi(optarg);
            break;

        case '3':
            softclip_threshold = atoi(optarg);
            break;

        case 'r':
            read_file = optarg;
            break;

        case 'R':
            read_group = optarg;
            break;

        case 'N':
            sample_name = optarg;
            break;

        case 'b':
            hts_file = optarg;
            break;

        case 'K':
            keep_secondary = true;
            break;

        case 'f':
            if (fastq1.empty()) fastq1 = optarg;
            else if (fastq2.empty()) fastq2 = optarg;
            else { cerr << "[vg map] error: more than two fastqs specified" << endl; exit(1); }
            break;

        case 'i':
            interleaved_input = true;
            break;

        case 'p':
            pair_window = atoi(optarg);
            break;

        case 't':
            omp_set_num_threads(atoi(optarg));
            break;

        case 'D':
            debug = true;
            break;

        case 'F':
            chance_match = atof(optarg);
            break;

        case 'G':
            gam_input = optarg;
            break;

        case 'X':
            accept_identity = atof(optarg);
            greedy_accept = true;
            break;

        case 'J':
            output_json = true;
            break;

        case 'B':
            band_width = atoi(optarg);
            break;

        case 'P':
            min_score = atof(optarg);
            break;

        case 'U':
            always_rescue = true;
            break;

        case 'O':
            top_pairs_only = true;
            break;            
            
        case 'l':
            kmer_min = atoi(optarg);
            break;

        case 'L':
            min_mem_length = atoi(optarg);
            break;

        case 'Y':
            max_mem_length = atoi(optarg);
            break;

        case 'V':
            mem_reseed_length = atoi(optarg);
            break;

        case '7':
            min_cluster_length = atoi(optarg);
            break;

        case '6':
            use_fast_reseed = true;
            break;

        case 'a':
            mem_threading = false;
            break;

        case 'H':
            max_target_factor = atoi(optarg);
            break;

        case 'Z':
            buffer_size = atoi(optarg);
            break;

        case 'q':
            match = atoi(optarg);
            break;

        case 'z':
            mismatch = atoi(optarg);
            break;

        case 'o':
            gap_open = atoi(optarg);
            break;

        case 'y':
            gap_extend = atoi(optarg);
            break;

        case '1':
            qual_adjust_alignments = true;
            break;

        case 'u':
            extra_multimaps = atoi(optarg);
            break;

        case '4':
            use_cluster_mq = false;
            break;

        case '5':
            smooth_alignments = false;
            break;

        case 'v':
            method_code = atoi(optarg);
            break;

        case 'w':
            compare_gam = true;
            output_json = true;
            break;

        case 'W':
        {
            vector<string> parts = split_delims(string(optarg), ":");
            if (parts.size() == 1) {
                convert(parts[0], fragment_max);
            } else if (parts.size() == 5) {
                convert(parts[0], fragment_max);
                convert(parts[1], fragment_mean);
                convert(parts[2], fragment_stdev);
                convert(parts[3], fragment_orientation);
                convert(parts[4], fragment_direction);
            } else {
                cerr << "error [vg map] expected five :-delimited numbers to --fragment" << endl;
                return 1;
            }
        }
        break;

        case '2':
            fragment_sigma = atof(optarg);
            break;

        case 'h':
        case '?':
            /* getopt_long already printed an error message. */
            help_map(argv);
            exit(1);
            break;


            default:
                abort ();
        }
    }

    if (seq.empty() && read_file.empty() && hts_file.empty() && fastq1.empty() && gam_input.empty()) {
        cerr << "error:[vg map] A sequence or read file is required when mapping." << endl;
        return 1;
    }

    if (!qual.empty() && (seq.length() != qual.length())) {
        cerr << "error:[vg map] Sequence and base quality string must be the same length." << endl;
        return 1;
    }

    if (qual_adjust_alignments && ((fastq1.empty() && hts_file.empty() && qual.empty()) // must have some quality input
                                   || (!seq.empty() && qual.empty())                    // can't provide sequence without quality
                                   || !read_file.empty()))                              // can't provide sequence list without qualities
    {
        cerr << "error:[vg map] Quality adjusted alignments require base quality scores for all sequences." << endl;
        return 1;
    }
    // note: still possible that hts file types don't have quality, but have to check the file to know

    if (use_fast_reseed && !mem_reseed_length) {
        cerr << "warning:[vg map] Fast MEM reseed option is ignored when reseeding is turned off. Use --mem-reseed to turn on reseeding." << endl;
    }
    
    MappingQualityMethod mapping_quality_method;
    if (method_code == 0) {
        mapping_quality_method = None;
    }
    else if (method_code == 1) {
        mapping_quality_method = Approx;
    }
    else if (method_code == 2) {
        mapping_quality_method = Exact;
    }
    else {
        cerr << "error:[vg map] unrecognized mapping quality method command line arg '" << method_code << "'" << endl;
        return 1;
    }


    string file_name;
    if (optind < argc) {
        file_name = get_input_file_name(optind, argc, argv);
    }

    if (gcsa_name.empty() && !file_name.empty()) {
        gcsa_name = file_name + gcsa::GCSA::EXTENSION;
    }

    if (xg_name.empty() && !file_name.empty()) {
        xg_name = file_name + ".xg";
    }

    if (db_name.empty() && !file_name.empty()) {
        db_name = file_name + ".index";
    }

    // Configure GCSA2 verbosity so it doesn't spit out loads of extra info
    gcsa::Verbosity::set(gcsa::Verbosity::SILENT);
    
    // Configure its temp directory to the system temp directory
    gcsa::TempFile::setDirectory(find_temp_dir());

    // Load up our indexes.
    xg::XG* xindex = nullptr;
    gcsa::GCSA* gcsa = nullptr;
    gcsa::LCPArray* lcp = nullptr;

    // We try opening the file, and then see if it worked
    ifstream xg_stream(xg_name);

    if(xg_stream) {
        // We have an xg index!
        if(debug) {
            cerr << "Loading xg index " << xg_name << "..." << endl;
        }
        xindex = new xg::XG(xg_stream);
    }

    ifstream gcsa_stream(gcsa_name);
    if(gcsa_stream) {
        // We have a GCSA index too!
        if(debug) {
            cerr << "Loading GCSA2 index " << gcsa_name << "..." << endl;
        }
        gcsa = new gcsa::GCSA();
        gcsa->load(gcsa_stream);
    }

    string lcp_name = gcsa_name + ".lcp";
    ifstream lcp_stream(lcp_name);
    if (lcp_stream) {
        if(debug) {
            cerr << "Loading LCP index " << gcsa_name << "..." << endl;
        }
        lcp = new gcsa::LCPArray();
        lcp->load(lcp_stream);
    }

    Index* idx = nullptr;

    if(!xindex || !gcsa) {
        // We only need a Rocksdb index if we don't have the others.
        if(debug) {
            cerr << "Loading RocksDB index " << db_name << "..." << endl;
        }
        idx = new Index();
        idx->open_read_only(db_name);
    }

    thread_count = get_thread_count();

    vector<Mapper*> mapper;
    mapper.resize(thread_count);
    vector<vector<Alignment> > output_buffer;
    output_buffer.resize(thread_count);

    // We have one function to dump alignments into
    // Make sure to flush the buffer at the end of the program!
    auto output_alignments = [&output_buffer, &output_json, &buffer_size](vector<Alignment>& alignments) {
        // for(auto& alignment : alignments){
        //     cerr << "This is in output_alignments" << alignment.DebugString() << endl;
        // }

        if (output_json) {
            // If we want to convert to JSON, convert them all to JSON and dump them to cout.
            for(auto& alignment : alignments) {
                string json = pb2json(alignment);
#pragma omp critical (cout)
                cout << json << "\n";
            }
        } else {
            // Otherwise write them through the buffer for our thread
            int tid = omp_get_thread_num();
            auto& output_buf = output_buffer[tid];

            // Copy all the alignments over to the output buffer
            copy(alignments.begin(), alignments.end(), back_inserter(output_buf));

            stream::write_buffered(cout, output_buf, buffer_size);
        }
    };

    for (int i = 0; i < thread_count; ++i) {
        Mapper* m;
        if(xindex && gcsa && lcp) {
            // We have the xg and GCSA indexes, so use them
            m = new Mapper(xindex, gcsa, lcp);
        } else {
            // Use the Rocksdb index and maybe the GCSA one
            m = new Mapper(idx, gcsa);
        }
        m->best_clusters = best_clusters;
        m->hit_max = hit_max;
        m->max_multimaps = max_multimaps;
        m->debug = debug;
        m->accept_identity = accept_identity;
        m->kmer_sensitivity_step = sens_step;
        m->prefer_forward = prefer_forward;
        m->greedy_accept = greedy_accept;
        m->thread_extension = thread_ex;
        m->cluster_min = cluster_min;
        m->context_depth = context_depth;
        m->max_attempts = max_attempts;
        m->min_kmer_entropy = min_kmer_entropy;
        m->kmer_min = kmer_min;
        m->min_identity = min_score;
        m->softclip_threshold = softclip_threshold;
        m->min_mem_length = (min_mem_length > 0 ? min_mem_length
                             : m->random_match_length(chance_match));
        m->mem_reseed_length = (mem_reseed_length > 0 ? mem_reseed_length
                                : (mem_reseed_length == 0 ? 0
<<<<<<< HEAD
                                   : 2 * m->min_mem_length));
        if (debug && i == 0) {
            cerr << "[vg map] : min_mem_length = " << m->min_mem_length
                 << ", mem_reseed_length = " << m->mem_reseed_length << endl;
=======
                                   : round(2 * m->min_mem_length)));
        m->min_cluster_length = (min_cluster_length > 0 ? min_cluster_length
                                 : (min_cluster_length == 0 ? 0
                                    : round(2 * m->min_mem_length)));
        if (debug && i == 0) {
            cerr << "[vg map] : min_mem_length = " << m->min_mem_length
                 << ", mem_reseed_length = " << m->mem_reseed_length
                 << ", min_cluster_length = " << m->min_cluster_length << endl;
>>>>>>> d25427f2
        }
        m->fast_reseed = use_fast_reseed;
        m->mem_threading = mem_threading;
        m->max_target_factor = max_target_factor;
        m->set_alignment_scores(match, mismatch, gap_open, gap_extend);
        m->adjust_alignments_for_base_quality = qual_adjust_alignments;
        m->extra_multimaps = extra_multimaps;
        m->mapping_quality_method = mapping_quality_method;
        m->always_rescue = always_rescue;
        m->fragment_max = fragment_max;
        m->fragment_sigma = fragment_sigma;
        if (fragment_mean) {
            m->fragment_size = fragment_max;
            m->cached_fragment_length_mean = fragment_mean;
            m->cached_fragment_length_stdev = fragment_stdev;
            m->cached_fragment_orientation = fragment_orientation;
            m->cached_fragment_direction = fragment_direction;
        }
        m->full_length_alignment_bonus = full_length_bonus;
        m->max_mapping_quality = max_mapping_quality;
        m->use_cluster_mq = use_cluster_mq;
        m->smooth_alignments = smooth_alignments;
        mapper[i] = m;
    }

    if (!seq.empty()) {
        int tid = omp_get_thread_num();

        Alignment unaligned;
        unaligned.set_sequence(seq);

        if (!qual.empty()) {
            unaligned.set_quality(qual);
        }

        vector<Alignment> alignments = mapper[tid]->align_multi(unaligned, kmer_size, kmer_stride, max_mem_length, band_width);
        if(alignments.size() == 0) {
            // If we didn't have any alignments, report the unaligned alignment
            alignments.push_back(unaligned);
        }


        for(auto& alignment : alignments) {
            if (!sample_name.empty()) alignment.set_sample_name(sample_name);
            if (!read_group.empty()) alignment.set_read_group(read_group);
            if (!seq_name.empty()) alignment.set_name(seq_name);
        }

        // Output the alignments in JSON or protobuf as appropriate.
        output_alignments(alignments);
    }

    if (!read_file.empty()) {
        ifstream in(read_file);
        bool more_data = in.good();
#pragma omp parallel shared(in)
        {
            string line;
            int tid = omp_get_thread_num();
            while (in.good()) {
                line.clear();
#pragma omp critical (readq)
                {
                    std::getline(in,line);
                }
                if (!line.empty()) {
                    // Make an alignment
                    Alignment unaligned;
                    unaligned.set_sequence(line);

                    vector<Alignment> alignments = mapper[tid]->align_multi(unaligned, kmer_size, kmer_stride, max_mem_length, band_width);
                    if(alignments.empty()) {
                        alignments.push_back(unaligned);
                    }

                    for(auto& alignment : alignments) {
                        // Set the alignment metadata
                        if (!sample_name.empty()) alignment.set_sample_name(sample_name);
                        if (!read_group.empty()) alignment.set_read_group(read_group);
                    }


                    // Output the alignments in JSON or protobuf as appropriate.
                    output_alignments(alignments);
                }
            }
        }
    }

    if (!hts_file.empty()) {
        function<void(Alignment&)> lambda =
            [&mapper,
             &output_alignments,
             &keep_secondary,
             &kmer_size,
             &kmer_stride,
             &max_mem_length,
             &band_width]
                (Alignment& alignment) {

                    if(alignment.is_secondary() && !keep_secondary) {
                        // Skip over secondary alignments in the input; we don't want several output mappings for each input *mapping*.
                        return;
                    }

                    int tid = omp_get_thread_num();
                    vector<Alignment> alignments = mapper[tid]->align_multi(alignment, kmer_size, kmer_stride, max_mem_length, band_width);
                    if(alignments.empty()) {
                        alignments.push_back(alignment);
                    }

                    // Output the alignments in JSON or protobuf as appropriate.
                    output_alignments(alignments);
                };
        // run
        hts_for_each_parallel(hts_file, lambda);
    }

    if (!fastq1.empty()) {
        if (interleaved_input) {
            // paired interleaved
            auto output_func = [&output_alignments,
                                &compare_gam]
                (Alignment& aln1,
                 Alignment& aln2,
                 pair<vector<Alignment>, vector<Alignment>>& alnp) {
                // Output the alignments in JSON or protobuf as appropriate.
                output_alignments(alnp.first);
                output_alignments(alnp.second);
            };
            function<void(Alignment&,Alignment&)> lambda =
                [&mapper,
                 &output_alignments,
                 &keep_secondary,
                 &kmer_size,
                 &kmer_stride,
                 &max_mem_length,
                 &band_width,
                 &pair_window,
                 &top_pairs_only,
                 &output_func](Alignment& aln1, Alignment& aln2) {
                auto our_mapper = mapper[omp_get_thread_num()];
                bool queued_resolve_later = false;
                auto alnp = our_mapper->align_paired_multi(aln1, aln2, queued_resolve_later, kmer_size, kmer_stride, max_mem_length, band_width, pair_window, top_pairs_only, false);
                if (!queued_resolve_later) {
                    output_func(aln1, aln2, alnp);
                    // check if we should try to align the queued alignments
                    if (our_mapper->fragment_size != 0
                        && !our_mapper->imperfect_pairs_to_retry.empty()) {
                        int i = 0;
                        for (auto p : our_mapper->imperfect_pairs_to_retry) {
                            auto alnp = our_mapper->align_paired_multi(p.first, p.second,
                                                                       queued_resolve_later, kmer_size,
                                                                       kmer_stride, max_mem_length,
                                                                       band_width, pair_window,
                                                                       top_pairs_only, true);
                            output_func(p.first, p.second, alnp);
                        }
                        our_mapper->imperfect_pairs_to_retry.clear();
                    }
                }
            };
            fastq_paired_interleaved_for_each_parallel(fastq1, lambda);
#pragma omp parallel
            { // clean up buffered alignments that weren't perfect
                auto our_mapper = mapper[omp_get_thread_num()];
                // if we haven't yet computed these, assume we couldn't get an estimate for fragment size
                our_mapper->fragment_size = fragment_max;
                for (auto p : our_mapper->imperfect_pairs_to_retry) {
                    bool queued_resolve_later = false;
                    auto alnp = our_mapper->align_paired_multi(p.first, p.second,
                                                               queued_resolve_later, kmer_size,
                                                               kmer_stride, max_mem_length,
                                                               band_width, pair_window,
                                                               top_pairs_only, true);
                    output_func(p.first, p.second, alnp);
                }
                our_mapper->imperfect_pairs_to_retry.clear();
            }
        } else if (fastq2.empty()) {
            // single
            function<void(Alignment&)> lambda =
                [&mapper,
                 &output_alignments,
                 &kmer_size,
                 &kmer_stride,
                 &max_mem_length,
                 &band_width]
                    (Alignment& alignment) {

                        int tid = omp_get_thread_num();
                        vector<Alignment> alignments = mapper[tid]->align_multi(alignment, kmer_size, kmer_stride, max_mem_length, band_width);

                        if(alignments.empty()) {
                            // Make sure we have a "no alignment" alignment
                            alignments.push_back(alignment);
                        }

                        //cerr << "This is just before output_alignments" << alignment.DebugString() << endl;
                        output_alignments(alignments);
                    };
            fastq_unpaired_for_each_parallel(fastq1, lambda);
        } else {
            // paired two-file
            auto output_func = [&output_alignments]
                (Alignment& aln1,
                 Alignment& aln2,
                 pair<vector<Alignment>, vector<Alignment>>& alnp) {
                // Make sure we have unaligned "alignments" for things that don't align.
                // Output the alignments in JSON or protobuf as appropriate.
                output_alignments(alnp.first);
                output_alignments(alnp.second);
            };
            function<void(Alignment&,Alignment&)> lambda =
                [&mapper,
                 &output_alignments,
                 &keep_secondary,
                 &kmer_size,
                 &kmer_stride,
                 &max_mem_length,
                 &band_width,
                 &pair_window,
                 &top_pairs_only,
                 &output_func](Alignment& aln1, Alignment& aln2) {
                auto our_mapper = mapper[omp_get_thread_num()];
                bool queued_resolve_later = false;
                auto alnp = our_mapper->align_paired_multi(aln1, aln2, queued_resolve_later, kmer_size, kmer_stride, max_mem_length, band_width, pair_window, top_pairs_only, false);
                if (!queued_resolve_later) {
                    output_func(aln1, aln2, alnp);
                    // check if we should try to align the queued alignments
                    if (our_mapper->fragment_size != 0
                        && !our_mapper->imperfect_pairs_to_retry.empty()) {
                        int i = 0;
                        for (auto p : our_mapper->imperfect_pairs_to_retry) {
                            auto alnp = our_mapper->align_paired_multi(p.first, p.second,
                                                                       queued_resolve_later, kmer_size,
                                                                       kmer_stride, max_mem_length,
                                                                       band_width, pair_window,
                                                                       top_pairs_only, true);
                            output_func(p.first, p.second, alnp);
                        }
                        our_mapper->imperfect_pairs_to_retry.clear();
                    }
                }
            };
            fastq_paired_two_files_for_each_parallel(fastq1, fastq2, lambda);
#pragma omp parallel
            {
                auto our_mapper = mapper[omp_get_thread_num()];
                our_mapper->fragment_size = fragment_max;
                for (auto p : our_mapper->imperfect_pairs_to_retry) {
                    bool queued_resolve_later = false;
                    auto alnp = our_mapper->align_paired_multi(p.first, p.second,
                                                               queued_resolve_later, kmer_size,
                                                               kmer_stride, max_mem_length,
                                                               band_width, pair_window,
                                                               top_pairs_only, true);
                    output_func(p.first, p.second, alnp);
                }
                our_mapper->imperfect_pairs_to_retry.clear();
            }
        }
    }

    if (!gam_input.empty()) {
        ifstream gam_in(gam_input);
        if (interleaved_input) {
            auto output_func = [&output_alignments,
                                &compare_gam]
                (Alignment& aln1,
                 Alignment& aln2,
                 pair<vector<Alignment>, vector<Alignment>>& alnp) {
                if (compare_gam) {
#pragma omp critical (cout)
                    {
                        cout << aln1.name() << "\t" << overlap(aln1.path(), alnp.first.front().path())
                                            << "\t" << alnp.first.front().identity()
                                            << "\t" << alnp.first.front().score()
                                            << "\t" << alnp.first.front().mapping_quality() << endl
                             << aln2.name() << "\t" << overlap(aln2.path(), alnp.second.front().path())
                                            << "\t" << alnp.second.front().identity()
                                            << "\t" << alnp.second.front().score()
                                            << "\t" << alnp.second.front().mapping_quality() << endl;
                    }
                } else {
                    // Output the alignments in JSON or protobuf as appropriate.
                    output_alignments(alnp.first);
                    output_alignments(alnp.second);
                }
            };
            function<void(Alignment&,Alignment&)> lambda =
                [&mapper,
                 &output_alignments,
                 &keep_secondary,
                 &kmer_size,
                 &kmer_stride,
                 &max_mem_length,
                 &band_width,
                 &compare_gam,
                 &pair_window,
                 &top_pairs_only,
                 &output_func](Alignment& aln1, Alignment& aln2) {
                auto our_mapper = mapper[omp_get_thread_num()];
                bool queued_resolve_later = false;
                auto alnp = our_mapper->align_paired_multi(aln1, aln2, queued_resolve_later, kmer_size, kmer_stride, max_mem_length, band_width, pair_window, top_pairs_only, false);
                if (!queued_resolve_later) {
                    output_func(aln1, aln2, alnp);
                    // check if we should try to align the queued alignments
                    if (our_mapper->fragment_size != 0
                        && !our_mapper->imperfect_pairs_to_retry.empty()) {
                        int i = 0;
                        for (auto p : our_mapper->imperfect_pairs_to_retry) {
                            auto alnp = our_mapper->align_paired_multi(p.first, p.second,
                                                                       queued_resolve_later, kmer_size,
                                                                       kmer_stride, max_mem_length,
                                                                       band_width, pair_window,
                                                                       top_pairs_only, true);
                            output_func(p.first, p.second, alnp);
                        }
                        our_mapper->imperfect_pairs_to_retry.clear();
                    }
                }
            };
            stream::for_each_interleaved_pair_parallel(gam_in, lambda);
#pragma omp parallel
            {
                auto our_mapper = mapper[omp_get_thread_num()];
                our_mapper->fragment_size = fragment_max;
                for (auto p : our_mapper->imperfect_pairs_to_retry) {
                    bool queued_resolve_later = false;
                    auto alnp = our_mapper->align_paired_multi(p.first, p.second,
                                                               queued_resolve_later, kmer_size,
                                                               kmer_stride, max_mem_length,
                                                               band_width, pair_window,
                                                               top_pairs_only, true);
                    output_func(p.first, p.second, alnp);
                }
                our_mapper->imperfect_pairs_to_retry.clear();
            }
        } else {
            function<void(Alignment&)> lambda =
                [&mapper,
                 &output_alignments,
                 &keep_secondary,
                 &kmer_size,
                 &kmer_stride,
                 &max_mem_length,
                 &band_width,
                 &compare_gam]
                (Alignment& alignment) {
                int tid = omp_get_thread_num();
                vector<Alignment> alignments = mapper[tid]->align_multi(alignment, kmer_size, kmer_stride, max_mem_length, band_width);
                if(alignments.empty()) {
                    alignments.push_back(alignment);
                }
                if (compare_gam) {
#pragma omp critical (cout)
                    cout << alignment.name() << "\t" << overlap(alignment.path(), alignments.front().path())
                                             << "\t" << alignments.front().identity()
                                             << "\t" << alignments.front().score()
                                             << "\t" << alignments.front().mapping_quality() << endl;
                } else {
                    // Output the alignments in JSON or protobuf as appropriate.
                    output_alignments(alignments);
                }
            };
            stream::for_each_parallel(gam_in, lambda);
        }
        gam_in.close();
    }

    // clean up
    for (int i = 0; i < thread_count; ++i) {
        delete mapper[i];
        auto& output_buf = output_buffer[i];
        if (!output_json) {
            stream::write_buffered(cout, output_buf, 0);
        }
    }

    if(idx)  {
        delete idx;
        idx = nullptr;
    }
    if(gcsa) {
        delete gcsa;
        gcsa = nullptr;
    }
    if(xindex) {
        delete xindex;
        xindex = nullptr;
    }

    cout.flush();

    return 0;

}

void help_view(char** argv) {
    cerr << "usage: " << argv[0] << " view [options] [ <graph.vg> | <graph.json> | <aln.gam> | <read1.fq> [<read2.fq>] ]" << endl
         << "options:" << endl
         << "    -g, --gfa            output GFA format (default)" << endl
         << "    -F, --gfa-in         input GFA format" << endl

         << "    -v, --vg             output VG format" << endl
         << "    -V, --vg-in          input VG format (default)" << endl

         << "    -j, --json           output JSON format" << endl
         << "    -J, --json-in        input JSON format" << endl
         << "    -c, --json-stream    streaming conversion of a VG format graph in line delimited JSON format" << endl
         << "                         (this cannot be loaded directly via -J)" << endl

         << "    -G, --gam            output GAM format (vg alignment format: Graph " << endl
         << "                         Alignment/Map)" << endl
         << "    -Z, --translation-in input is a graph translation description" << endl

         << "    -t, --turtle         output RDF/turtle format (can not be loaded by VG)" << endl
         << "    -T, --turtle-in      input turtle format." << endl
         << "    -r, --rdf_base_uri   set base uri for the RDF output" << endl

         << "    -a, --align-in       input GAM format" << endl
         << "    -A, --aln-graph GAM  add alignments from GAM to the graph" << endl

         << "    -q, --locus-in       input stream is Locus format" << endl
         << "    -z, --locus-out      output stream Locus format" << endl
         << "    -Q, --loci FILE      input is Locus format for use by dot output" << endl

         << "    -d, --dot            output dot format" << endl
         << "    -S, --simple-dot     simplify the dot output; remove node labels, simplify alignments" << endl
         << "    -B, --bubble-label   label nodes with emoji/colors that correspond to superbubbles" << endl
         << "    -Y, --ultra-label    same as -Y but using ultrabubbles" << endl
         << "    -m, --skip-missing   skip mappings to nodes not in the graph when drawing alignments" << endl
         << "    -C, --color          color nodes that are not in the reference path (DOT OUTPUT ONLY)" << endl
         << "    -p, --show-paths     show paths in dot output" << endl
         << "    -w, --walk-paths     add labeled edges to represent paths in dot output" << endl
         << "    -n, --annotate-paths add labels to normal edges to represent paths in dot output" << endl
         << "    -M, --show-mappings  with -p print the mappings in each path in JSON" << endl
         << "    -I, --invert-ports   invert the edge ports in dot so that ne->nw is reversed" << endl
         << "    -s, --random-seed N  use this seed when assigning path symbols in dot output" << endl

         << "    -b, --bam            input BAM or other htslib-parseable alignments" << endl

         << "    -f, --fastq-in       input fastq (output defaults to GAM). Takes two " << endl
         << "                         positional file arguments if paired" << endl
         << "    -X, --fastq-out      output fastq (input defaults to GAM)" << endl
         << "    -i, --interleaved    fastq is interleaved paired-ended" << endl

         << "    -L, --pileup         ouput VG Pileup format" << endl
         << "    -l, --pileup-in      input VG Pileup format" << endl

         << "    -R, --snarl-in       input VG Snarl format" << endl
         << "    -E, --snarl-traversal-in input VG SnarlTraversal format" << endl;
    
    // TODO: Can we regularize the option names for input and output types?

}

int main_view(int argc, char** argv) {

    if (argc == 2) {
        help_view(argv);
        return 1;
    }

    // Supported conversions:
    //      TO  vg  json    gfa gam bam fastq   dot
    // FROM
    // vg       Y   Y       Y   N   N   N       Y
    // json     Y   Y       Y   N   N   N       Y
    // gfa      Y   Y       Y   N   N   N       Y
    // gam      N   Y       N   N   N   N       N
    // bam      N   N       N   Y   N   N       N
    // fastq    N   N       N   Y   N   N       N
    // dot      N   N       N   N   N   N       N
    //
    // and json-gam -> gam
    //     json-pileup -> pileup

    string output_type;
    string input_type;
    string rdf_base_uri;
    bool input_json = false;
    string alignments;
    string loci_file;
    string fastq1, fastq2;
    bool interleaved_fastq = false;
    bool show_paths_in_dot = false;
    bool walk_paths_in_dot = false;
    bool annotate_paths_in_dot = false;
    bool invert_edge_ports_in_dot = false;
    bool show_mappings_in_dot = false;
    bool simple_dot = false;
    int seed_val = time(NULL);
    bool color_variants = false;
    bool superbubble_ranking = false;
    bool superbubble_labeling = false;
    bool ultrabubble_labeling = false;
    bool skip_missing_nodes = false;

    int c;
    optind = 2; // force optind past "view" argument
    while (true) {
        static struct option long_options[] =
            {
                /* These options set a flag. */
                //{"verbose", no_argument,       &verbose_flag, 1},
                {"dot", no_argument, 0, 'd'},
                {"gfa", no_argument, 0, 'g'},
                {"turtle", no_argument, 0, 't'},
                {"rdf-base-uri", no_argument, 0, 'r'},
                {"gfa-in", no_argument, 0, 'F'},
                {"json",  no_argument, 0, 'j'},
                {"json-in",  no_argument, 0, 'J'},
                {"json-stream", no_argument, 0, 'c'},
                {"vg", no_argument, 0, 'v'},
                {"vg-in", no_argument, 0, 'V'},
                {"align-in", no_argument, 0, 'a'},
                {"gam", no_argument, 0, 'G'},
                {"bam", no_argument, 0, 'b'},
                {"fastq-in", no_argument, 0, 'f'},
                {"fastq-out", no_argument, 0, 'X'},
                {"interleaved", no_argument, 0, 'i'},
                {"aln-graph", required_argument, 0, 'A'},
                {"show-paths", no_argument, 0, 'p'},
                {"turtle-in", no_argument, 0, 'T'},
                {"walk-paths", no_argument, 0, 'w'},
                {"annotate-paths", no_argument, 0, 'n'},
                {"random-seed", required_argument, 0, 's'},
                {"pileup", no_argument, 0, 'L'},
                {"pileup-in", no_argument, 0, 'l'},
                {"invert-ports", no_argument, 0, 'I'},
                {"show-mappings", no_argument, 0, 'M'},
                {"simple-dot", no_argument, 0, 'S'},
                {"color", no_argument, 0, 'C'},
                {"translation-in", no_argument, 0, 'Z'},
                {"ultra-label", no_argument, 0, 'Y'},
                {"bubble-label", no_argument, 0, 'B'},
                {"skip-missing", no_argument, 0, 'm'},
                {"locus-in", no_argument, 0, 'q'},
                {"loci", no_argument, 0, 'Q'},
                {"locus-out", no_argument, 0, 'z'},
                {"snarls", no_argument, 0, 'R'},
                {"snarltraversals", no_argument, 0, 'E'},
                {0, 0, 0, 0}
            };

        int option_index = 0;
        c = getopt_long (argc, argv, "dgFjJhvVpaGbifA:s:wnlLIMcTtr:SCZBYmqQ:zXRE",
                         long_options, &option_index);

        /* Detect the end of the options. */
        if (c == -1)
            break;

        switch (c)
        {
        case 'C':
            color_variants = true;
            break;

        case 'd':
            output_type = "dot";
            break;

        case 'S':
            simple_dot = true;
            break;

        case 'Y':
            ultrabubble_labeling = true;
            break;

        case 'B':
            superbubble_labeling = true;
            break;

        case 'm':
            skip_missing_nodes = true;
            break;

        case 'Z':
            input_type = "translation";
            output_type = "json";
            break;

        case 'p':
            show_paths_in_dot = true;
            break;

        case 'M':
            show_mappings_in_dot = true;
            break;

        case 'w':
            walk_paths_in_dot = true;
            break;


        case 'n':
            annotate_paths_in_dot = true;
            break;

        case 's':
            seed_val = atoi(optarg);
            break;

        case 'g':
            output_type = "gfa";
            break;

        case 'F':
            input_type = "gfa";
            break;

        case 'j':
            output_type = "json";
            break;

        case 'J':
            // -J can complement input GAM/Pileup, hence the extra logic here.
            if (input_type.empty()) {
                input_type = "json";
            }
            input_json = true;
            break;

        case 'c':
            input_type = "vg";
            output_type = "stream";
            break;

        case 'v':
            output_type = "vg";
            break;

        case 'V':
            input_type = "vg";
            break;

        case 'G':
            output_type = "gam";
            break;

        case 't':
            output_type = "turtle";
            break;

        case 'r':
            rdf_base_uri = optarg;
            break;
        case 'T':
            input_type= "turtle-in";
            break;
        case 'a':
            input_type = "gam";
            if(output_type.empty()) {
                // Default to GAM -> JSON
                output_type = "json";
            }
            break;

        case 'b':
            input_type = "bam";
            if(output_type.empty()) {
                // Default to BAM -> GAM, since BAM isn't convertable to our normal default.
                output_type = "gam";
            }
            break;

        case 'f':
            input_type = "fastq";
            if(output_type.empty()) {
                // Default to FASTQ -> GAM
                output_type = "gam";
            }
            break;

        case 'X':
            output_type = "fastq";
            if(input_type.empty()) {
                // Default to FASTQ -> GAM
                input_type = "gam";
            }
            break;

        case 'i':
            interleaved_fastq = true;
            break;

        case 'A':
            alignments = optarg;
            break;

        case 'I':
            invert_edge_ports_in_dot = true;
            break;

        case 'L':
            output_type = "pileup";
            break;

        case 'l':
            input_type = "pileup";
            if (output_type.empty()) {
                // Default to Pileup -> JSON
                output_type = "json";
            }
            break;

        case 'q':
            input_type = "locus";
            if (output_type.empty()) {
                // Default to Locus -> JSON
                output_type = "json";
            }
            break;

        case 'z':
            output_type = "locus";
            break;

        case 'Q':
            loci_file = optarg;
            break;

        case 'R':
            input_type = "snarls";
            if (output_type.empty()) {
                // Default to Locus -> JSON
                output_type = "json";
            }
            break;

        case 'E':
            input_type = "snarltraversals";
            if (output_type.empty()) {
                // Default to Locus -> JSON
                output_type = "json";
            }
            break;

        case 'h':
        case '?':
            /* getopt_long already printed an error message. */
            help_view(argv);
            exit(1);
            break;

        default:
            abort ();
        }
    }

    // If the user specified nothing else, we default to VG in and GFA out.
    if (input_type.empty()) {
        input_type = "vg";
    }
    if (output_type.empty()) {
        output_type = "gfa";
    }
    if (rdf_base_uri.empty()) {
        rdf_base_uri = "http://example.org/vg/";
    }
    vector<Alignment> alns;
    if (!alignments.empty()) {
        function<void(Alignment&)> lambda = [&alns](Alignment& aln) { alns.push_back(aln); };
        ifstream in;
        in.open(alignments.c_str());
        stream::for_each(in, lambda);
    }
    vector<Locus> loci;
    if (!loci_file.empty()) {
        function<void(Locus&)> lambda = [&loci](Locus& locus) { loci.push_back(locus); };
        ifstream in;
        in.open(loci_file.c_str());
        stream::for_each(in, lambda);
    }

    VG* graph = nullptr;
    if (optind >= argc) {
        cerr << "[vg view] error: no filename given" << endl;
        exit(1);
    }
    string file_name = get_input_file_name(optind, argc, argv);
    if (input_type == "vg") {
        if (output_type == "stream") {
            function<void(Graph&)> lambda = [&](Graph& g) { cout << pb2json(g) << endl; };
            get_input_file(file_name, [&](istream& in) {
                stream::for_each(in, lambda);
            });
            return 0;
        } else {
            get_input_file(file_name, [&](istream& in) {
                graph = new VG(in);
            });
        }
        // VG can convert to any of the graph formats, so keep going
    } else if (input_type == "gfa") {
        get_input_file(file_name, [&](istream& in) {
            graph = new VG;
            graph->from_gfa(in);
        });
        // GFA can convert to any of the graph formats, so keep going
    } else if(input_type == "json") {
        assert(input_json == true);
        JSONStreamHelper<Graph> json_helper(file_name);
        function<bool(Graph&)> get_next_graph = json_helper.get_read_fn();
        graph = new VG(get_next_graph, false);
    } else if(input_type == "turtle-in") {
        graph = new VG;
        bool pre_compress=color_variants;
        if (file_name == "-") {
            graph->from_turtle("/dev/stdin", rdf_base_uri);
        } else {
            graph->from_turtle(file_name, rdf_base_uri);
        }
    } else if (input_type == "gam") {
        if (input_json == false) {
            if (output_type == "json") {
                // convert values to printable ones
                function<void(Alignment&)> lambda = [](Alignment& a) {
                    if(std::isnan(a.identity())) {
                        // Fix up NAN identities that can't be serialized in
                        // JSON. We shouldn't generate these any more, and they
                        // are out of spec, but they can be in files.
                        a.set_identity(0);
                    }
                    cout << pb2json(a) << "\n";
                };
                get_input_file(file_name, [&](istream& in) {
                    stream::for_each(in, lambda);
                });
            } else if (output_type == "fastq") {
                function<void(Alignment&)> lambda = [](Alignment& a) {
                    cout << "@" << a.name() << endl
                         << a.sequence() << endl
                    << "+" << endl;
                    if (a.quality().empty()) {
                        cout << string(a.sequence().size(), quality_short_to_char(30)) << endl;
                    } else {
                        cout << string_quality_short_to_char(a.quality()) << endl;
                    }
                };
                get_input_file(file_name, [&](istream& in) {
                    stream::for_each(in, lambda);
                });
            } else {
                // todo
                cerr << "[vg view] error: (binary) GAM can only be converted to JSON" << endl;
                return 1;
            }
        } else {
            if (output_type == "json" || output_type == "gam") {
                JSONStreamHelper<Alignment> json_helper(file_name);
                json_helper.write(cout, output_type == "json");
            } else {
                cerr << "[vg view] error: JSON GAM can only be converted to GAM or JSON" << endl;
                return 1;
            }
        }
        cout.flush();
        return 0;
    } else if (input_type == "bam") {
        if (output_type == "gam") {
            //function<void(const Alignment&)>& lambda) {
            // todo write buffering procedure in alignment.cpp
            vector<Alignment> buf;
            function<void(Alignment&)> lambda = [&buf](Alignment& aln) {
                buf.push_back(aln);
                if (buf.size() > 1000) {
                    write_alignments(std::cout, buf);
                    buf.clear();
                }
            };
            hts_for_each(file_name, lambda);
            write_alignments(std::cout, buf);
            buf.clear();
            cout.flush();
            return 0;
        } else if (output_type == "json") {
            // todo
            cerr << "[vg view] error: BAM to JSON conversion not yet implemented" << endl;
            return 0;
        } else {
            cerr << "[vg view] error: BAM can only be converted to GAM" << endl;
            return 1;
        }
    } else if (input_type == "fastq") {
        // The first FASTQ is the filename we already grabbed
        fastq1 = file_name;
        if (optind < argc) {
            // There may be a second one
            fastq2 = get_input_file_name(optind, argc, argv);
        }
        if (output_type == "gam") {
            vector<Alignment> buf;
            if (!interleaved_fastq && fastq2.empty()) {
                function<void(Alignment&)> lambda = [&buf](Alignment& aln) {
                    buf.push_back(aln);
                    if (buf.size() > 1000) {
                        write_alignments(std::cout, buf);
                        buf.clear();
                    }
                };
                fastq_unpaired_for_each(fastq1, lambda);
            } else if (interleaved_fastq && fastq2.empty()) {
                function<void(Alignment&, Alignment&)> lambda = [&buf](Alignment& aln1, Alignment& aln2) {
                    buf.push_back(aln1);
                    buf.push_back(aln2);
                    if (buf.size() > 1000) {
                        write_alignments(std::cout, buf);
                        buf.clear();
                    }
                };
                fastq_paired_interleaved_for_each(fastq1, lambda);
            } else if (!fastq2.empty()) {
                function<void(Alignment&, Alignment&)> lambda = [&buf](Alignment& aln1, Alignment& aln2) {
                    buf.push_back(aln1);
                    buf.push_back(aln2);
                    if (buf.size() > 1000) {
                        write_alignments(std::cout, buf);
                        buf.clear();
                    }
                };
                fastq_paired_two_files_for_each(fastq1, fastq2, lambda);
            }
            write_alignments(std::cout, buf);
            buf.clear();
        } else {
            // We can't convert fastq to the other graph formats
            cerr << "[vg view] error: FASTQ can only be converted to GAM" << endl;
            return 1;
        }
        cout.flush();
        return 0;
    } else if (input_type == "pileup") {
        if (input_json == false) {
            if (output_type == "json") {
                // convert values to printable ones
                function<void(Pileup&)> lambda = [](Pileup& p) {
                    cout << pb2json(p) << "\n";
                };
                get_input_file(file_name, [&](istream& in) {
                    stream::for_each(in, lambda);
                });
            } else {
                // todo
                cerr << "[vg view] error: (binary) Pileup can only be converted to JSON" << endl;
                return 1;
            }
        } else {
            if (output_type == "json" || output_type == "pileup") {
                JSONStreamHelper<Pileup> json_helper(file_name);
                json_helper.write(cout, output_type == "json");
            } else {
                cerr << "[vg view] error: JSON Pileup can only be converted to Pileup or JSON" << endl;
                return 1;
            }
        }
        cout.flush();
        return 0;
    } else if (input_type == "translation") {
        if (output_type == "json") {
            function<void(Translation&)> lambda = [](Translation& t) {
                cout << pb2json(t) << "\n";
            };
            get_input_file(file_name, [&](istream& in) {
                stream::for_each(in, lambda);
            });
        } else {
            cerr << "[vg view] error: (binary) Translation can only be converted to JSON" << endl;
            return 1;
        }
        return 0;
    } else if (input_type == "locus") {
        if (input_json == false) {
            if (output_type == "json") {
                // convert values to printable ones
                function<void(Locus&)> lambda = [](Locus& l) {
                    cout << pb2json(l) << "\n";
                };
                get_input_file(file_name, [&](istream& in) {
                    stream::for_each(in, lambda);
                });
            } else {
                // todo
                cerr << "[vg view] error: (binary) Locus can only be converted to JSON" << endl;
                return 1;
            }
        } else {
            if (output_type == "json" || output_type == "locus") {
                JSONStreamHelper<Locus> json_helper(file_name);
                json_helper.write(cout, output_type == "json");
            } else {
                cerr << "[vg view] error: JSON Locus can only be converted to Locus or JSON" << endl;
                return 1;
            }
        }
        cout.flush();
        return 0;
    } else if (input_type == "snarls") {
        if (output_type == "json") {
            function<void(Snarl&)> lambda = [](Snarl& s) {
                cout << pb2json(s) << "\n";
            };
            get_input_file(file_name, [&](istream& in) {
                stream::for_each(in, lambda);
            });
        } else {
            cerr << "[vg view] error: (binary) Snarls can only be converted to JSON" << endl;
            return 1;
        }
        return 0;
    } else if (input_type == "snarltraversals") {
        if (output_type == "json") {
            function<void(SnarlTraversal&)> lambda = [](SnarlTraversal& s) {
                cout << pb2json(s) << "\n";
            };
            get_input_file(file_name, [&](istream& in) {
                stream::for_each(in, lambda);
            });
        } else {
            cerr << "[vg view] error: (binary) SnarlTraversals can only be converted to JSON" << endl;
            return 1;
        }
        return 0;
    }

    if(graph == nullptr) {
        // Make sure we didn't forget to implement an input format.
        cerr << "[vg view] error: cannot load graph in " << input_type << " format" << endl;
        return 1;
    }

    if(!graph->is_valid()) {
        // If we're converting the graph, we might as well make sure it's valid.
        // This is especially useful for JSON import.
        cerr << "[vg view] warning: graph is invalid!" << endl;
    }

    // Now we know graph was filled in from the input format. Spit it out in the
    // requested output format.

    if (output_type == "dot") {
        graph->to_dot(std::cout,
                      alns,
                      loci,
                      show_paths_in_dot,
                      walk_paths_in_dot,
                      annotate_paths_in_dot,
                      show_mappings_in_dot,
                      simple_dot,
                      invert_edge_ports_in_dot,
                      color_variants,
                      superbubble_ranking,
                      superbubble_labeling,
                      ultrabubble_labeling,
                      skip_missing_nodes,
                      seed_val);
    } else if (output_type == "json") {
        cout << pb2json(graph->graph) << endl;
    } else if (output_type == "gfa") {
        graph->to_gfa(std::cout);
    } else if (output_type == "turtle") {
        graph->to_turtle(std::cout, rdf_base_uri, color_variants);
    } else if (output_type == "vg") {
        graph->serialize_to_ostream(cout);
    } else if (output_type == "locus") {

    } else {
        // We somehow got here with a bad output format.
        cerr << "[vg view] error: cannot save a graph in " << output_type << " format" << endl;
        return 1;
    }

    // We made it to the end and nothing broke.
    return 0;
}

    void help_sv(char** argv){
        cerr << "usage: " << argv[0] << " sv [options] <aln.gam>" << endl
            << "options: " << endl
            << " -g --graph <graph>.vg " << endl
            << " -m --mask <vcf>.vcf" << endl
            << endl;
    }

void help_locify(char** argv){
    cerr << "usage: " << argv[0] << " locify [options] " << endl
         << "    -l, --loci FILE      input loci over which to locify the alignments" << endl
         << "    -a, --aln-idx DIR    use this rocksdb alignment index (from vg index -N)" << endl
         << "    -x, --xg-idx FILE    use this xg index" << endl
         << "    -n, --name-alleles   generate names for each allele rather than using full Paths" << endl
         << "    -f, --forwardize     flip alignments on the reverse strand to the forward" << endl
         << "    -s, --sorted-loci FILE  write the non-nested loci out in their sorted order" << endl
         << "    -b, --n-best N       keep only the N-best alleles by alignment support" << endl
         << "    -o, --out-loci FILE  rewrite the loci with only N-best alleles kept" << endl;
        // TODO -- add some basic filters that are useful downstream in whatshap
}

int main_locify(int argc, char** argv){
    string gam_idx_name;
    string loci_file;
    Index gam_idx;
    string xg_idx_name;
    bool name_alleles = false;
    bool forwardize = false;
    string loci_out, sorted_loci;
    int n_best = 0;

    if (argc <= 2){
        help_locify(argv);
        exit(1);
    }

    int c;
    optind = 2; // force optind past command positional argument
    while (true) {
        static struct option long_options[] =
        {
            {"help", no_argument, 0, 'h'},
            {"gam-idx", required_argument, 0, 'g'},
            {"loci", required_argument, 0, 'l'},
            {"xg-idx", required_argument, 0, 'x'},
            {"name-alleles", no_argument, 0, 'n'},
            {"forwardize", no_argument, 0, 'f'},
            {"sorted-loci", required_argument, 0, 's'},
            {"loci-out", required_argument, 0, 'o'},
            {"n-best", required_argument, 0, 'b'},
            {0, 0, 0, 0}
        };

        int option_index = 0;
        c = getopt_long (argc, argv, "hl:x:g:nfo:b:s:",
                long_options, &option_index);

        // Detect the end of the options.
        if (c == -1)
            break;

        switch (c)
        {
        case 'g':
            gam_idx_name = optarg;
            break;

        case 'l':
            loci_file = optarg;
            break;

        case 'x':
            xg_idx_name = optarg;
            break;

        case 'n':
            name_alleles = true;
            break;

        case 'f':
            forwardize = true;
            break;

        case 'o':
            loci_out = optarg;
            break;

        case 's':
            sorted_loci = optarg;
            break;

        case 'b':
            n_best = atoi(optarg);
            name_alleles = true;
            break;

        case 'h':
        case '?':
            help_locify(argv);
            exit(1);
            break;

        default:
            abort ();
        }
    }

    if (!gam_idx_name.empty()) {
        gam_idx.open_read_only(gam_idx_name);
    }

    if (xg_idx_name.empty()) {
        cerr << "[vg locify] Error: no xg index provided" << endl;
        return 1;
    }
    ifstream xgstream(xg_idx_name);
    xg::XG xgidx(xgstream);

    std::function<vector<string>(string, char)> strsplit = [&](string x, char delim){

        vector<string> ret;
        stringstream ss;
        std::string tok;
        while (getline(ss, tok, delim)){
            ret.push_back(tok);
        }
        return ret;

    };

    vector<string> locus_names;
    map<string, map<string, int > > locus_allele_names;
    map<string, Alignment> alignments_with_loci;
    map<pos_t, set<string> > pos_to_loci;
    map<string, set<pos_t> > locus_to_pos;
    map<string, map<int, int> > locus_allele_support;
    map<string, vector<int> > locus_to_best_n_alleles;
    map<string, set<int> > locus_to_keep;
    int count = 0;

    std::function<void(Locus&)> lambda = [&](Locus& l){
        locus_names.push_back(l.name());
        set<vg::id_t> nodes_in_locus;
        for (int i = 0; i < l.allele_size(); ++i) {
            auto& allele = l.allele(i);
            for (int j = 0; j < allele.mapping_size(); ++j) {
                auto& position = allele.mapping(j).position();
                nodes_in_locus.insert(position.node_id());
            }
            // for position in mapping
            map<pos_t, int> ref_positions;
            map<int, Edit> edits;
            decompose(allele, ref_positions, edits);
            // warning: uses only reference positions!!!
            for (auto& pos : ref_positions) {
                pos_to_loci[pos.first].insert(l.name());
                locus_to_pos[l.name()].insert(pos.first);
            }
        }
        // void for_alignment_in_range(int64_t id1, int64_t id2, std::function<void(const Alignment&)> lambda);
        std::function<void(const Alignment&)> fill_alns = [&](const Alignment& a){
            // TODO reverse complementing alleles ?
            // overlap is stranded
            //matching
            // find the most-matching allele
            map<double, vector<int> > matches;
            for (int i = 0; i < l.allele_size(); ++i) {
                auto& allele = l.allele(i);
                matches[overlap(a.path(), allele)].push_back(i);
            }
            assert(l.allele_size());
            int best = matches.rbegin()->second.front();
            Locus matching;
            matching.set_name(l.name());
            if (name_alleles) {
                //map<string, map<string, int > > locus_allele_names;
                auto& allele = l.allele(best);
                string s;
                allele.SerializeToString(&s);
                auto& l_names = locus_allele_names[l.name()];
                auto f = l_names.find(s);
                int name_int = 0;
                if (f == l_names.end()) {
                    int next_id = l_names.size() + 1;
                    l_names[s] = next_id;
                    name_int = next_id;
                } else {
                    name_int = f->second;
                }
                string allele_name = convert(name_int);
                Path p;
                p.set_name(allele_name);
                *matching.add_allele() = p;
                if (n_best) {
                    // record support for this allele
                    // we'll use to filter the locus records later
                    locus_allele_support[l.name()][name_int]++;
                }
            } else {
                *matching.add_allele() = l.allele(best);
                // TODO get quality score relative to this specific allele / alignment
                // record in the alignment we'll save
            }
            if (alignments_with_loci.find(a.name()) == alignments_with_loci.end()) {
                alignments_with_loci[a.name()] = a;
            }
            Alignment& aln = alignments_with_loci[a.name()];
            *aln.add_locus() = matching;
        };
        vector<vg::id_t> nodes_vec;
        for (auto& id : nodes_in_locus) nodes_vec.push_back(id);
        gam_idx.for_alignment_to_nodes(nodes_vec, fill_alns);
    };

    if (!loci_file.empty()){
        ifstream ifi(loci_file);
        stream::for_each(ifi, lambda);
    } else {
        cerr << "[vg locify] Warning: empty locus file given, could not annotate alignments with loci." << endl;
    }

    // find the non-nested loci
    vector<string> non_nested_loci;
    for (auto& name : locus_names) {
        // is it nested?
        auto& positions = locus_to_pos[name];
        int min_loci = 0;
        for (auto& pos : positions) {
            auto& loci = pos_to_loci[pos];
            min_loci = (min_loci == 0 ? (int)loci.size() : min(min_loci, (int)loci.size()));
        }
        if (min_loci == 1) {
            // not fully contained in any other locus
            non_nested_loci.push_back(name);
        }
    }

    // filter out the non-best alleles
    if (n_best) {
        // find the n-best
        for (auto& supp : locus_allele_support) {
            auto& name = supp.first;
            auto& alleles = supp.second;
            map<int, int> ranked;
            for (auto& allele : alleles) {
                ranked[allele.second] = allele.first;
            }
            auto& to_keep = locus_to_keep[name];
            for (auto r = ranked.rbegin(); r != ranked.rend(); ++r) {
                to_keep.insert(r->second);
                if (to_keep.size() == n_best) {
                    break;
                }
            }
        }
        // filter out non-n-best from the alignments
        for (auto& a : alignments_with_loci) {
            auto& aln = a.second;
            vector<Locus> kept;
            for (int i = 0; i < aln.locus_size(); ++i) {
                auto& allele = aln.locus(i).allele(0);
                if (locus_to_keep[aln.locus(i).name()].count(atoi(allele.name().c_str()))) {
                    kept.push_back(aln.locus(i));
                }
            }
            aln.clear_locus();
            for (auto& l : kept) {
                *aln.add_locus() = l;
            }
        }
    }

    if (n_best && !loci_out.empty()) {
        // filter out non-n-best from the loci
        if (!loci_file.empty()){
            ofstream outloci(loci_out);
            vector<Locus> buffer;
            std::function<void(Locus&)> lambda = [&](Locus& l){
                // remove the alleles which are to filter
                //map<string, map<string, int > > locus_allele_names;
                auto& allele_names = locus_allele_names[l.name()];
                auto& to_keep = locus_to_keep[l.name()];
                vector<Path> alleles_to_keep;
                for (int i = 0; i < l.allele_size(); ++i) {
                    auto allele = l.allele(i);
                    string s; allele.SerializeToString(&s);
                    auto& name = allele_names[s];
                    if (to_keep.count(name)) {
                        allele.set_name(convert(name));
                        alleles_to_keep.push_back(allele);
                    }
                }
                l.clear_allele();
                for (auto& allele : alleles_to_keep) {
                    *l.add_allele() = allele;
                }
                buffer.push_back(l);
                stream::write_buffered(outloci, buffer, 100);
            };
            ifstream ifi(loci_file);
            stream::for_each(ifi, lambda);
            stream::write_buffered(outloci, buffer, 0);
            outloci.close();
        } else {
            cerr << "[vg locify] Warning: empty locus file given, could not update loci." << endl;
        }
    }

    // sort them using... ? ids?
    sort(non_nested_loci.begin(), non_nested_loci.end(),
         [&locus_to_pos](const string& s1, const string& s2) {
             return *locus_to_pos[s1].begin() < *locus_to_pos[s2].begin();
         });

    if (!sorted_loci.empty()) {
        ofstream outsorted(sorted_loci);
        for (auto& name : non_nested_loci) {
            outsorted << name << endl;
        }
        outsorted.close();
    }

    vector<Alignment> output_buf;
    for (auto& aln : alignments_with_loci) {
        // TODO order the loci by their order in the alignments
        if (forwardize) {
            if (aln.second.path().mapping_size() && aln.second.path().mapping(0).position().is_reverse()) {
                output_buf.push_back(reverse_complement_alignment(aln.second,
                                                                  [&xgidx](int64_t id) { return xgidx.node_length(id); }));
            } else {
                output_buf.push_back(aln.second);
            }
        } else {
            output_buf.push_back(aln.second);
        }
        stream::write_buffered(cout, output_buf, 100);
    }
    stream::write_buffered(cout, output_buf, 0);        
    
    return 0;
}

void help_deconstruct(char** argv){
    cerr << "usage: " << argv[0] << " deconstruct [options] <my_graph>.vg" << endl
         << "options: " << endl
         << " -x --xg-name  <XG>.xg an XG index from which to extract distance information." << endl
         << " -s --superbubbles  Print the superbubbles of the graph and exit." << endl
         << " -o --output <FILE>      Save output to <FILE> rather than STDOUT." << endl
         << " -d --dagify             DAGify the graph before enumeratign superbubbles" << endl
         << " -u --unroll <STEPS>    Unroll the graph <STEPS> steps before calling variation." << endl
         << " -c --compact <ROUNDS>   Perform <ROUNDS> rounds of superbubble compaction on the graph." << endl
         << " -m --mask <vcf>.vcf    Look for variants not in <vcf> in the graph" << endl
         << " -i --invert           Invert the mask (i.e. find only variants present in <vcf>.vcf. Requires -m. " << endl
         << endl;
}

int main_deconstruct(int argc, char** argv){
    //cerr << "WARNING: EXPERIMENTAL" << endl;
    if (argc <= 2) {
        help_deconstruct(argv);
        return 1;
    }

    bool print_sbs = false;
    string outfile = "";
    bool dagify = false;
    int unroll_steps = 0;
    int compact_steps = 0;
    bool invert = false;
    string mask_file = "";
    string xg_name;
    int c;
    optind = 2; // force optind past command positional argument
    while (true) {
        static struct option long_options[] =
            {
                {"help", no_argument, 0, 'h'},
                {"xg-name", required_argument,0, 'x'},
                {"output", required_argument, 0, 'o'},
                {"unroll", required_argument, 0, 'u'},
                {"compact", required_argument, 0, 'c'},
                {"mask", required_argument, 0, 'm'},
                {"dagify", no_argument, 0, 'd'},
                {"superbubbles", no_argument, 0, 's'},
                {"invert", no_argument, 0, 'v'},
                {0, 0, 0, 0}

            };

            int option_index = 0;
            c = getopt_long (argc, argv, "dho:u:c:vm:sx:",
                    long_options, &option_index);

            // Detect the end of the options.
            if (c == -1)
                break;

            switch (c)
            {
                case 's':
                    print_sbs = true;
                    break;
                case 'x':
                    xg_name = optarg;
                    break;
                case 'o':
                    outfile = optarg;
                    break;
                case 'u':
                    unroll_steps = atoi(optarg);
                    break;
                case 'c':
                    compact_steps = atoi(optarg);
                    break;
                case 'm':
                    mask_file = optarg;
                    break;
                case 'd':
                    dagify = true;
                    break;
                case 'v':
                    invert = true;
                    break;
                case '?':
                case 'h':
                    help_deconstruct(argv);
                    return 1;
                default:
                    help_deconstruct(argv);
                    abort();
            }

        }

    VG* graph;
    get_input_file(optind, argc, argv, [&](istream& in) {
        graph = new VG(in);
    });

    Deconstructor decon = Deconstructor(graph);
    if (!xg_name.empty()){
        ifstream xg_stream(xg_name);
        if(!xg_stream) {
            cerr << "Unable to open xg index: " << xg_name << endl;
            exit(1);
        }

        xg::XG* xindex = new  xg::XG(xg_stream);
        decon.set_xg(xindex);
    }

		if (unroll_steps > 0){
			cerr << "Unrolling " << unroll_steps << " steps..." << endl;
            decon.unroll_my_vg(unroll_steps);
			cerr << "Done." << endl;
		}

        if (dagify){
            int dagify_steps = 3;
            cerr << "DAGifying..." << endl;
            decon.dagify_my_vg(dagify_steps);
            cerr << "Done." << endl;
        }



    // At this point, we can detect the superbubbles

    map<pair<vg::id_t, vg::id_t>, vector<vg::id_t> > sbs = decon.get_all_superbubbles();


    if (compact_steps > 0){
        cerr << "Compacting superbubbles of graph " << compact_steps << " steps..." << endl;
        decon.compact(compact_steps);
        cerr << "Done." << endl;
    }
    if (print_sbs){
        for (auto s: sbs){
            cout << s.first.first << "\t";
            cout << "\t" << s.first.second << endl;
        }
    }
    else{
        if (xg_name.empty()){
            cerr << "An xg index must be provided for full deconstruction." << endl;
            exit(1);
        }
        decon.sb2vcf( outfile);
    }
    /* Find superbubbles */

    return 0;
}


void help_sort(char** argv){
    cerr << "usage: " << argv[0] << " sort [options] -i <input_file> -r <reference_name> > sorted.vg " << endl
         << "options: " << endl
         << "           -g, --gfa              input in GFA format" << endl
         << "           -i, --in               input file" << endl
         << "           -r, --ref              reference name" << endl
         << "           -w, --without-grooming no grooming mode" << endl
         << "           -f, --fast             sort using Eades algorithm, otherwise max-flow sorting is used" << endl   
         << endl;
}

int main_sort(int argc, char *argv[]) {

    //default input format is vg
    bool gfa_input = false;
    string file_name = "";
    string reference_name = "";
    bool without_grooming = false;
    bool use_fast_algorithm = false;
    int c;
    while (true) {
        static struct option long_options[] =
            {
                {"gfa", no_argument, 0, 'g'},
                {"in", required_argument, 0, 'i'},
                {"ref", required_argument, 0, 'r'},
                {"without-grooming", no_argument, 0, 'w'},
                {"fast", no_argument, 0, 'f'},
                {0, 0, 0, 0}
            };

        int option_index = 0;
        c = getopt_long (argc, argv, "i:r:gwf",
                         long_options, &option_index);

        /* Detect the end of the options. */
        if (c == -1)
            break;

        switch (c)
        {
        case 'g':
            gfa_input = true;
            break;
        case 'r':
            reference_name = optarg;
            break;
        case 'i':
            file_name = optarg;
            break;
        case 'w':
            without_grooming = true;
            break;
        case 'f':
            use_fast_algorithm = true;
            break;
        case 'h':
        case '?':
            /* getopt_long already printed an error message. */
            help_sort(argv);
            exit(1);
            break;
        default:
            abort ();
        }
    }
  
    if (reference_name.empty() || file_name.empty()) {
        help_sort(argv);
        exit(1);
    }
    
    ifstream in;
    std::unique_ptr<VG> graph;
    {
        in.open(file_name.c_str());        
        if (gfa_input) {
            graph.reset(new VG());
            graph->from_gfa(in);
        } else {
            graph.reset(new VG(in));
        }
    }
    FlowSort flow_sort(*graph.get());
    if (use_fast_algorithm) {
        flow_sort.fast_linear_sort(reference_name, !without_grooming);
    } else {
        flow_sort.max_flow_sort(reference_name);
    }
    
    graph->serialize_to_ostream(std::cout);
    in.close();
    return 0;
}

void help_version(char** argv){
    cerr << "usage: " << argv[0] << " version" << endl
         << "options: " << endl
         << endl;
}

int main_version(int argc, char** argv){

    if (argc != 2) {
        help_version(argv);
        return 1;
    }

    cout << VG_VERSION_STRING << endl;
    return 0;
}

// No help_test is necessary because the unit testing library takes care of
// complaining about missing options.

int main_test(int argc, char** argv){
    // Forward arguments along to the main unit test driver
    return vg::unittest::run_unit_tests(argc, argv);
}

void vg_help(char** argv) {
    cerr << "vg: variation graph tool, version " << VG_VERSION_STRING << endl
         << endl
         << "usage: " << argv[0] << " <command> [options]" << endl
         << endl
         << "commands:" << endl;
         
     vg::subcommand::Subcommand::for_each([](const vg::subcommand::Subcommand& command) {
        // Announce every subcommand we have
        
        // Pad all the names so the descriptions line up
        string name = command.get_name();
        name.resize(14, ' ');
        cerr << "  -- " << name << command.get_description() << endl;
     });
         
     // Also announce all the old-style hardcoded commands
     cerr << "  -- deconstruct   convert a graph into VCF relative to a reference." << endl
         << "  -- view          format conversions for graphs and alignments" << endl
         << "  -- vectorize     transform alignments to simple ML-compatible vectors" << endl
         << "  -- find          use an index to find nodes, edges, kmers, or positions" << endl
         << "  -- paths         traverse paths in the graph" << endl
         << "  -- align         local alignment" << endl
         << "  -- map           global alignment" << endl
         << "  -- stats         metrics describing graph properties" << endl
         << "  -- join          combine graphs via a new head" << endl
         << "  -- ids           manipulate node ids" << endl
         << "  -- concat        concatenate graphs tail-to-head" << endl
         << "  -- kmers         enumerate kmers of the graph" << endl
         << "  -- sim           simulate reads from the graph" << endl
         << "  -- mod           filter, transform, and edit the graph" << endl
         << "  -- homogenize    homogenize long variants in the graph to improve genotyping" << endl
         << "  -- surject       map alignments onto specific paths" << endl
         << "  -- msga          multiple sequence graph alignment" << endl
         << "  -- pileup        build a pileup from a set of alignments" << endl
         << "  -- genotype      compute genotypes from aligned reads" << endl
         << "  -- compare       compare the kmer space of two graphs" << endl
         << "  -- circularize   circularize a path within a graph." << endl
         << "  -- translate     project alignments and paths through a graph translation" << endl
         << "  -- validate      validate the semantics of a graph" << endl
         << "  -- sort          sort variant graph using max flow algorithm or Eades fast heuristic algorithm" << endl
         << "  -- test          run unit tests" << endl
         << "  -- version       version information" << endl;
}

int main(int argc, char *argv[])
{

    // set a higher value for tcmalloc warnings
    setenv("TCMALLOC_LARGE_ALLOC_REPORT_THRESHOLD", "1000000000000000", 1);

    if (argc == 1) {
        vg_help(argv);
        return 1;
    }
    
    auto* subcommand = vg::subcommand::Subcommand::get(argc, argv);
    if (subcommand != nullptr) {
        // We found a matching subcommand, so run it
        return (*subcommand)(argc, argv);
    }
    
    // Otherwise, fall abck on the old chain of if statements.

    //omp_set_dynamic(1); // use dynamic scheduling

    string command = argv[1];
    if (command == "deconstruct"){
        return main_deconstruct(argc, argv);
    } else if (command == "view") {
        return main_view(argc, argv);
    } else if (command == "align") {
        return main_align(argc, argv);
    } else if (command == "map") {
        return main_map(argc, argv);
    } else if (command == "find") {
        return main_find(argc, argv);
    } else if (command == "paths") {
        return main_paths(argc, argv);
    } else if (command == "stats") {
        return main_stats(argc, argv);
    } else if (command == "join") {
        return main_join(argc, argv);
    } else if (command == "ids") {
        return main_ids(argc, argv);
    } else if (command == "concat") {
        return main_concat(argc, argv);
    } else if (command == "kmers") {
        return main_kmers(argc, argv);
    } else if (command == "sim") {
        return main_sim(argc, argv);
    } else if (command == "surject") {
        return main_surject(argc, argv);
    } else if (command == "msga") {
        return main_msga(argc, argv);
    } else if (command == "pileup") {
        return main_pileup(argc, argv);
    } else if (command == "genotype") {
        return main_genotype(argc, argv);
    } else if (command == "compare") {
        return main_compare(argc, argv);
    } else if (command == "validate") {
        return main_validate(argc, argv);
    } else if (command == "filter") {
        return main_filter(argc, argv);
    } else if (command == "vectorize") {
        return main_vectorize(argc, argv);
    } else if (command == "circularize"){
        return main_circularize(argc, argv);
    }  else if (command == "translate") {
        return main_translate(argc, argv);
    }  else if (command == "version") {
        return main_version(argc, argv);
    }  else if (command == "homogenize"){
        return main_homogenize(argc, argv);
    } else if (command == "sift"){
        return main_sift(argc, argv);  
    } else if (command == "test") {
        return main_test(argc, argv);
    } else if (command == "locify"){
        return main_locify(argc, argv);
    } else if (command == "sort") {
        return main_sort(argc, argv);
    }else {
        cerr << "error:[vg] command " << command << " not found" << endl;
        vg_help(argv);
        return 1;
    }

    return 0;

}<|MERGE_RESOLUTION|>--- conflicted
+++ resolved
@@ -1400,13 +1400,9 @@
          << "    -q, --max-target-x N    skip cluster subgraphs with length > N*read_length (default: 100; 0=unset)" << endl
          << "    -I, --max-multimaps N   if N>1, keep N best mappings of each band, resolve alignment by DP (default: 1)" << endl
          << "    -V, --mem-reseed N      reseed SMEMs longer than this length to find non-supermaximal MEMs inside them" << endl
-<<<<<<< HEAD
-         << "                            set to -1 to estimate as 2x min mem length (default: 0/unset)" << endl
-=======
          << "                            set to -1 to estimate as 2x min mem length (default: -1/estimated)" << endl
          << "    -7, --min-cluster-length N  require this much sequence in a cluster to consider it" << endl
          << "                            set to -1 to estimate as 2.5x min mem length (default: -1/estimated)" << endl
->>>>>>> d25427f2
          << "index generation:" << endl
          << "    -K, --idx-kmer-size N   use kmers of this size for building the GCSA indexes (default: 16)" << endl
          << "    -O, --idx-no-recomb     index only embedded paths, not recombinations of them" << endl
@@ -1478,12 +1474,8 @@
     bool circularize = false;
     int sens_step = 5;
     float chance_match = 0.05;
-<<<<<<< HEAD
-    int mem_reseed_length = 0;
-=======
     int mem_reseed_length = -1;
     int min_cluster_length = -1;
->>>>>>> d25427f2
 
     int c;
     optind = 2; // force optind past command positional argument
@@ -1528,19 +1520,12 @@
                 {"circularize", no_argument, 0, 'C'},
                 {"chance-match", required_argument, 0, 'F'},
                 {"mem-reseed", required_argument, 0, 'V'},
-<<<<<<< HEAD
-=======
                 {"min-cluster-length", required_argument, 0, '7'},
->>>>>>> d25427f2
                 {0, 0, 0, 0}
             };
 
         int option_index = 0;
-<<<<<<< HEAD
-        c = getopt_long (argc, argv, "hf:n:s:g:b:K:X:B:DAc:P:E:Q:NzI:lL:Y:H:t:m:GS:M:T:q:OI:a:i:o:e:CF:V:",
-=======
         c = getopt_long (argc, argv, "hf:n:s:g:b:K:X:B:DAc:P:E:Q:NzI:lL:Y:H:t:m:GS:M:T:q:OI:a:i:o:e:CF:V:7:",
->>>>>>> d25427f2
                          long_options, &option_index);
 
         // Detect the end of the options.
@@ -1562,13 +1547,10 @@
             mem_reseed_length = atoi(optarg);
             break;
 
-<<<<<<< HEAD
-=======
         case '7':
             min_cluster_length = atoi(optarg);
             break;
 
->>>>>>> d25427f2
         case 'F':
             chance_match = atof(optarg);
             break;
@@ -1872,14 +1854,10 @@
                                       : mapper->random_match_length(chance_match));
             mapper->mem_reseed_length = (mem_reseed_length > 0 ? mem_reseed_length
                                          : (mem_reseed_length == 0 ? 0
-<<<<<<< HEAD
-                                            : 2 * mapper->min_mem_length));
-=======
                                             : round(2 * mapper->min_mem_length)));
             mapper->min_cluster_length = (min_cluster_length > 0 ? min_cluster_length
                                           : (min_cluster_length == 0 ? 0
                                              : round(2.5 * mapper->min_mem_length)));
->>>>>>> d25427f2
             mapper->hit_max = hit_max;
             mapper->greedy_accept = greedy_accept;
             mapper->max_target_factor = max_target_factor;
@@ -5040,13 +5018,9 @@
          << "    -F, --chance-match N     set the minimum MEM length so ~ this fraction of min-length hits will by by chance (default: 0.05)" << endl
          << "    -Y, --max-mem-length N   ignore MEMs longer than this length by stopping backward search (default: 0/unset)" << endl
          << "    -V, --mem-reseed N       reseed SMEMs longer than this length to find non-supermaximal MEMs inside them" << endl
-<<<<<<< HEAD
-         << "                             set to -1 to estimate as 2x min mem length (default: 0/unset)" << endl
-=======
          << "                             set to -1 to estimate as 2x min mem length (default: -1/estimated)" << endl
          << "    -7, --min-cluster-length N  require this much sequence in a cluster to consider it" << endl
          << "                             set to -1 to estimate as 2.5x min mem length (default: -1/estimated)" << endl
->>>>>>> d25427f2
          << "    -6, --fast-reseed        use fast SMEM reseeding" << endl
          << "    -a, --id-clustering      use id clustering to drive the mapper, rather than MEM-threading" << endl
          << "    -5, --unsmoothly         don't smooth alignments after patching" << endl
@@ -5080,7 +5054,7 @@
     string read_file;
     string hts_file;
     bool keep_secondary = false;
-    int hit_max = 10000;
+    int hit_max = 100;
     int max_multimaps = 1;
     int thread_count = 1;
     int thread_ex = 10;
@@ -5107,11 +5081,7 @@
     int min_mem_length = -1;
     int min_cluster_length = -1;
     float random_match_chance = 0.05;
-<<<<<<< HEAD
-    int mem_reseed_length = 0;
-=======
     int mem_reseed_length = -1;
->>>>>>> d25427f2
     bool mem_threading = true;
     int max_target_factor = 100;
     int buffer_size = 100;
@@ -5121,11 +5091,7 @@
     int gap_extend = 1;
     int full_length_bonus = 5;
     bool qual_adjust_alignments = false;
-<<<<<<< HEAD
-    int extra_multimaps = 100;
-=======
     int extra_multimaps = 32;
->>>>>>> d25427f2
     int max_mapping_quality = 60;
     int method_code = 1;
     string gam_input;
@@ -5653,12 +5619,6 @@
                              : m->random_match_length(chance_match));
         m->mem_reseed_length = (mem_reseed_length > 0 ? mem_reseed_length
                                 : (mem_reseed_length == 0 ? 0
-<<<<<<< HEAD
-                                   : 2 * m->min_mem_length));
-        if (debug && i == 0) {
-            cerr << "[vg map] : min_mem_length = " << m->min_mem_length
-                 << ", mem_reseed_length = " << m->mem_reseed_length << endl;
-=======
                                    : round(2 * m->min_mem_length)));
         m->min_cluster_length = (min_cluster_length > 0 ? min_cluster_length
                                  : (min_cluster_length == 0 ? 0
@@ -5667,7 +5627,6 @@
             cerr << "[vg map] : min_mem_length = " << m->min_mem_length
                  << ", mem_reseed_length = " << m->mem_reseed_length
                  << ", min_cluster_length = " << m->min_cluster_length << endl;
->>>>>>> d25427f2
         }
         m->fast_reseed = use_fast_reseed;
         m->mem_threading = mem_threading;
