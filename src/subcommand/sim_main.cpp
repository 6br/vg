/** \file sim_main.cpp
 *
 * Defines the "vg sim" subcommand, which generates potential reads from a graph.
 */


#include <omp.h>
#include <unistd.h>
#include <getopt.h>

#include <list>
#include <fstream>

#include "subcommand.hpp"

#include "../vg.hpp"
#include "../mapper.hpp"
#include "../sampler.hpp"

using namespace std;
using namespace vg;
using namespace vg::subcommand;

void help_sim(char** argv) {
    cerr << "usage: " << argv[0] << " sim [options]" << endl
         << "Samples sequences from the xg-indexed graph." << endl
         << endl
         << "options:" << endl
<<<<<<< HEAD
         << "    -S, --scale-err FLOAT       scale trained error probabilities from -F by this much (default 1.0)" << endl
         << "    -F, --fastq FILE            superpose errors matching the error profile of NGS reads in FILE (ignores -l,-f)" << endl
=======
         << "    -x, --xg-name FILE          use the xg index in FILE" << endl
         << "    -F, --fastq FILE            superpose errors matching the error profile of NGS reads in FILE (ignores -l,-N,-f)" << endl
>>>>>>> 58d6c1de
         << "    -l, --read-length N         write reads of length N" << endl
         << "    -n, --num-reads N           simulate N reads or read pairs" << endl
         << "    -s, --random-seed N         use this specific seed for the PRNG" << endl
         << "    -e, --sub-rate FLOAT        base substitution rate (default 0.0)" << endl
         << "    -i, --indel-rate FLOAT      indel rate (default 0.0)" << endl
<<<<<<< HEAD
         << "    -d, --indel-err-prop FLOAT  proportion of trained errors from -f that are indels (default 0.0)" << endl
         << "    -x, --xg-name FILE          use the xg index in FILE" << endl
=======
         << "    -d, --indel-err-prop FLOAT  proportion of trained errors from -F that are indels (default 0.0)" << endl
         << "    -S, --scale-err FLOAT       scale trained error probabilities from -F by this much (default 1.0)" << endl
>>>>>>> 58d6c1de
         << "    -f, --forward-only          don't simulate from the reverse strand" << endl
         << "    -p, --frag-len N            make paired end reads with given fragment length N" << endl
         << "    -v, --frag-std-dev FLOAT    use this standard deviation for fragment length estimation" << endl
         << "    -N, --allow-Ns              allow reads to be sampled from the graph with Ns in them" << endl
         << "    -a, --align-out             generate true alignments on stdout rather than reads" << endl
         << "    -J, --json-out              write alignments in json" << endl;
}

int main_sim(int argc, char** argv) {

    if (argc == 2) {
        help_sim(argv);
        return 1;
    }

    int read_length = 100;
    int num_reads = 1;
    int seed_val = time(NULL);
    double base_error = 0;
    double indel_error = 0;
    bool forward_only = false;
    bool align_out = false;
    bool json_out = false;
    int fragment_length = 0;
    double fragment_std_dev = 0;
    bool reads_may_contain_Ns = false;
    string xg_name;
    bool strip_bonuses = false;
    double indel_prop = 0.0;
    double error_scale_factor = 1.0;
    string fastq_name;

    int c;
    optind = 2; // force optind past command positional argument
    while (true) {
        static struct option long_options[] =
        {
            {"help", no_argument, 0, 'h'},
            {"xg-name", required_argument, 0, 'x'},
            {"fastq", required_argument, 0, 'F'},
            {"read-length", required_argument, 0, 'l'},
            {"num-reads", required_argument, 0, 'n'},
            {"random-seed", required_argument, 0, 's'},
            {"forward-only", no_argument, 0, 'f'},
            {"align-out", no_argument, 0, 'a'},
            {"json-out", no_argument, 0, 'J'},
            {"allow-Ns", no_argument, 0, 'N'},
            {"base-rate", required_argument, 0, 'e'},
            {"indel-rate", required_argument, 0, 'i'},
            {"indel-err-prop", required_argument, 0, 'd'},
            {"scale-err", required_argument, 0, 'S'},
            {"frag-len", required_argument, 0, 'p'},
            {"frag-std-dev", required_argument, 0, 'v'},
            {0, 0, 0, 0}
        };

        int option_index = 0;
<<<<<<< HEAD
<<<<<<< HEAD
        c = getopt_long (argc, argv, "hl:n:s:e:i:fax:Jp:v:NmF:d:s:",
=======
        c = getopt_long (argc, argv, "hl:n:s:e:i:fax:Jp:v:Nd:F:",
>>>>>>> upstream/master
=======
        c = getopt_long (argc, argv, "hl:n:s:e:i:fax:Jp:v:Nd:F:s:",
>>>>>>> 58d6c1de
                long_options, &option_index);

        // Detect the end of the options.
        if (c == -1)
            break;

        switch (c)
        {

        case 'x':
            xg_name = optarg;
            break;
            
        case 'F':
            fastq_name = optarg;
            break;

        case 'l':
            read_length = atoi(optarg);
            break;

        case 'n':
            num_reads = atoi(optarg);
            break;

        case 's':
            seed_val = atoi(optarg);
            break;

        case 'e':
            base_error = atof(optarg);
            break;

        case 'i':
            indel_error = atof(optarg);
            break;
            
        case 'd':
            indel_prop = atof(optarg);
            break;
            
        case 'S':
            error_scale_factor = atof(optarg);
            break;

        case 'f':
            forward_only = true;
            break;

        case 'a':
            align_out = true;
            break;

        case 'J':
            json_out = true;
            align_out = true;
            break;

        case 'N':
            reads_may_contain_Ns = true;
            break;

        case 'p':
            fragment_length = atoi(optarg);
            break;

        case 'v':
            fragment_std_dev = atof(optarg);
            break;
            
        case 'h':
        case '?':
            help_sim(argv);
            exit(1);
            break;

        default:
            abort ();
        }
    }

    if (xg_name.empty()) {
        cerr << "[vg sim] error: we need an xg index to sample reads from" << endl;
        return 1;
    }

    mt19937 rng;
    rng.seed(seed_val);

    xg::XG* xgidx = nullptr;
    ifstream xg_stream(xg_name);
    if(xg_stream) {
        xgidx = new xg::XG(xg_stream);
    }
    if (!xg_stream || xgidx == nullptr) {
        cerr << "[vg sim] error: could not open xg index" << endl;
        return 1;
    }

    // Make a sample to sample reads with
    Sampler sampler(xgidx, seed_val, forward_only, reads_may_contain_Ns);
    
    // Make a Mapper to score reads, with the default parameters
    Mapper rescorer(xgidx, nullptr, nullptr);
    // We define a function to score a generated alignment under the mapper
    auto rescore = [&] (Alignment& aln) {
        // Score using exact distance.
        aln.set_score(rescorer.score_alignment(aln, false));
    };
    
    if (fastq_name.empty()) {
        // Use the fixed error rate sampler
        
        // Make a sample to sample reads with
        Sampler sampler(xgidx, seed_val, forward_only, reads_may_contain_Ns);
        
        // Make a Mapper to score reads, with the default parameters
        Mapper rescorer(xgidx, nullptr, nullptr);
        // Override the "default" full length bonus, just like every other subcommand that uses a mapper ends up doing.
        // TODO: is it safe to change the default?
        rescorer.set_alignment_scores(default_match, default_mismatch, default_gap_open, default_gap_extension, 5);
        // Include the full length bonuses if requested.
        rescorer.strip_bonuses = strip_bonuses;
        // We define a function to score a generated alignment under the mapper
        auto rescore = [&] (Alignment& aln) {
            // Score using exact distance.
            aln.set_score(rescorer.score_alignment(aln, false));
        };
        
        size_t max_iter = 1000;
        int nonce = 1;
        for (int i = 0; i < num_reads; ++i) {
            // For each read we are going to generate
            
            if (fragment_length) {
                // fragment_lenght is nonzero so make it two paired reads
                auto alns = sampler.alignment_pair(read_length, fragment_length, fragment_std_dev, base_error, indel_error);
                
                size_t iter = 0;
                while (iter++ < max_iter) {
                    // For up to max_iter iterations
                    if (alns.front().sequence().size() < read_length
                        || alns.back().sequence().size() < read_length) {
                        // If our read was too short, try again
                        alns = sampler.alignment_pair(read_length, fragment_length, fragment_std_dev, base_error, indel_error);
                    }
                }
                
                // write the alignment or its string
                if (align_out) {
                    // write it out as requested
                    
                    // We will need scores
                    rescore(alns.front());
                    rescore(alns.back());
                    
                    if (json_out) {
                        cout << pb2json(alns.front()) << endl;
                        cout << pb2json(alns.back()) << endl;
                    } else {
                        function<Alignment(uint64_t)> lambda = [&alns](uint64_t n) { return alns[n]; };
                        stream::write(cout, 2, lambda);
                    }
                } else {
                    cout << alns.front().sequence() << "\t" << alns.back().sequence() << endl;
                }
            } else {
                // Do single-end reads
                auto aln = sampler.alignment_with_error(read_length, base_error, indel_error);
                
                size_t iter = 0;
                while (iter++ < max_iter) {
                    // For up to max_iter iterations
                    if (aln.sequence().size() < read_length) {
                        // If our read is too short, try again
                        auto aln_prime = sampler.alignment_with_error(read_length, base_error, indel_error);
                        if (aln_prime.sequence().size() > aln.sequence().size()) {
                            // But only keep the new try if it is longer
                            aln = aln_prime;
                        }
                    }
                }
                
                // write the alignment or its string
                if (align_out) {
                    // write it out as requested
                    
                    // We will need scores
                    rescore(aln);
                    
                    if (json_out) {
                        cout << pb2json(aln) << endl;
                    } else {
                        function<Alignment(uint64_t)> lambda = [&aln](uint64_t n) { return aln; };
                        stream::write(cout, 1, lambda);
                    }
                } else {
                    cout << aln.sequence() << endl;
                }
            }
        }
        
    }
    else {
        // Use the trained error rate
        
        Aligner aligner(default_match, default_mismatch, default_gap_open, default_gap_extension, 5);
        
        NGSSimulator sampler(*xgidx, fastq_name, base_error, indel_error, indel_prop,
                             fragment_length ? fragment_length : std::numeric_limits<double>::max(), // suppresses warnings about fragment length
                             fragment_std_dev ? fragment_std_dev : 0.000001, // eliminates errors from having 0 as stddev without substantial difference
                             error_scale_factor, !reads_may_contain_Ns, seed_val);
        
        if (fragment_length) {
            for (size_t i = 0; i < num_reads; i++) {
                pair<Alignment, Alignment> read_pair = sampler.sample_read_pair();
                read_pair.first.set_score(aligner.score_ungapped_alignment(read_pair.first, strip_bonuses));
                read_pair.second.set_score(aligner.score_ungapped_alignment(read_pair.second, strip_bonuses));
                
                if (align_out) {
                    if (json_out) {
                        cout << pb2json(read_pair.first) << endl;
                        cout << pb2json(read_pair.second) << endl;
                    }
                    else {
                        function<Alignment(uint64_t)> lambda = [&read_pair](uint64_t n) {
                            return n % 2 ? read_pair.first : read_pair.second;
                        };
                        stream::write(cout, 2, lambda);
                    }
                }
                else {
                    cout << read_pair.first.sequence() << "\t" << read_pair.second.sequence() << endl;
                }
            }
        }
        else {
            for (size_t i = 0; i < num_reads; i++) {
                Alignment read = sampler.sample_read();
                read.set_score(aligner.score_ungapped_alignment(read, strip_bonuses));
                
                if (align_out) {
                    if (json_out) {
                        cout << pb2json(read) << endl;
                    }
                    else {
                        function<Alignment(uint64_t)> lambda = [&read](uint64_t n) {
                            return read;
                        };
                        stream::write(cout, 1, lambda);
                    }
                }
                else {
                    cout << read.sequence() << endl;
                }
            }
        }
    }
    

    return 0;
}

// Register subcommand
static Subcommand vg_sim("sim", "simulate reads from a graph", main_sim);
<|MERGE_RESOLUTION|>--- conflicted
+++ resolved
@@ -26,25 +26,15 @@
          << "Samples sequences from the xg-indexed graph." << endl
          << endl
          << "options:" << endl
-<<<<<<< HEAD
-         << "    -S, --scale-err FLOAT       scale trained error probabilities from -F by this much (default 1.0)" << endl
-         << "    -F, --fastq FILE            superpose errors matching the error profile of NGS reads in FILE (ignores -l,-f)" << endl
-=======
          << "    -x, --xg-name FILE          use the xg index in FILE" << endl
          << "    -F, --fastq FILE            superpose errors matching the error profile of NGS reads in FILE (ignores -l,-N,-f)" << endl
->>>>>>> 58d6c1de
          << "    -l, --read-length N         write reads of length N" << endl
          << "    -n, --num-reads N           simulate N reads or read pairs" << endl
          << "    -s, --random-seed N         use this specific seed for the PRNG" << endl
          << "    -e, --sub-rate FLOAT        base substitution rate (default 0.0)" << endl
          << "    -i, --indel-rate FLOAT      indel rate (default 0.0)" << endl
-<<<<<<< HEAD
-         << "    -d, --indel-err-prop FLOAT  proportion of trained errors from -f that are indels (default 0.0)" << endl
-         << "    -x, --xg-name FILE          use the xg index in FILE" << endl
-=======
          << "    -d, --indel-err-prop FLOAT  proportion of trained errors from -F that are indels (default 0.0)" << endl
          << "    -S, --scale-err FLOAT       scale trained error probabilities from -F by this much (default 1.0)" << endl
->>>>>>> 58d6c1de
          << "    -f, --forward-only          don't simulate from the reverse strand" << endl
          << "    -p, --frag-len N            make paired end reads with given fragment length N" << endl
          << "    -v, --frag-std-dev FLOAT    use this standard deviation for fragment length estimation" << endl
@@ -102,15 +92,7 @@
         };
 
         int option_index = 0;
-<<<<<<< HEAD
-<<<<<<< HEAD
-        c = getopt_long (argc, argv, "hl:n:s:e:i:fax:Jp:v:NmF:d:s:",
-=======
-        c = getopt_long (argc, argv, "hl:n:s:e:i:fax:Jp:v:Nd:F:",
->>>>>>> upstream/master
-=======
-        c = getopt_long (argc, argv, "hl:n:s:e:i:fax:Jp:v:Nd:F:s:",
->>>>>>> 58d6c1de
+        c = getopt_long (argc, argv, "hl:n:s:e:i:fax:Jp:v:Nd:F:S:",
                 long_options, &option_index);
 
         // Detect the end of the options.
