/**
 * \file minimizer_mapper.cpp
 * Defines the code for the minimizer-and-GBWT-based mapper.
 */

#include "minimizer_mapper.hpp"
#include "annotation.hpp"
#include "path_subgraph.hpp"
#include "multipath_alignment.hpp"
#include "funnel.hpp"

#include "algorithms/dijkstra.hpp"

#include <iostream>
#include <algorithm>
#include <cmath>


namespace vg {

using namespace std;

MinimizerMapper::MinimizerMapper(const GBWTGraph& graph, const MinimizerIndex& minimizer_index,
    MinimumDistanceIndex& distance_index, const PathPositionHandleGraph* path_graph) :
    path_graph(path_graph), minimizer_index(minimizer_index),
    distance_index(distance_index), gbwt_graph(graph),
    extender(gbwt_graph, *(get_regular_aligner())), clusterer(distance_index) {
    
    // Nothing to do!
}

void MinimizerMapper::map(Alignment& aln, AlignmentEmitter& alignment_emitter) {
    // For each input alignment

    // Make a new funnel instrumenter to watch us map this read.
    Funnel funnel;
    // Start this alignment 
    funnel.start(aln.name());
    
    // Annotate the original read with metadata
    if (!sample_name.empty()) {
        aln.set_sample_name(sample_name);
    }
    if (!read_group.empty()) {
        aln.set_read_group(read_group);
    }
   
    if (track_provenance) {
        // Start the minimizer finding stage
        funnel.stage("minimizer");
    }
    
    // We will find all the seed hits
    vector<pos_t> seeds;
    
    // This will hold all the minimizers in the query
    vector<MinimizerIndex::minimizer_type> minimizers;
    // And either way this will map from seed to minimizer that generated it
    vector<size_t> seed_to_source;
    
    // Find minimizers in the query
    minimizers = minimizer_index.minimizers(aln.sequence());
    
    if (track_provenance) {
        // Record how many we found, as new lines.
        funnel.introduce(minimizers.size());
        
        // Start the minimizer locating stage
        funnel.stage("seed");
    }

    // Compute minimizer scores for all minimizers as 1 + ln(hard_hit_cap) - ln(hits).
    std::vector<double> minimizer_score(minimizers.size(), 0.0);
    double base_target_score = 0.0;
    for (size_t i = 0; i < minimizers.size(); i++) {
        size_t hits = minimizer_index.count(minimizers[i]);
        if (hits > 0) {
            if (hits <= hard_hit_cap) {
                minimizer_score[i] = 1.0 + std::log(hard_hit_cap) - std::log(hits);
            } else {
                minimizer_score[i] = 1.0;
            }
        }
        base_target_score += minimizer_score[i];
    }
    double target_score = base_target_score * minimizer_score_fraction;

    // Sort the minimizers by score.
    std::vector<size_t> minimizers_in_order(minimizers.size());
    for (size_t i = 0; i < minimizers_in_order.size(); i++) {
        minimizers_in_order[i] = i;
    }
    std::sort(minimizers_in_order.begin(), minimizers_in_order.end(), [&minimizer_score](const size_t a, const size_t b) {
        return (minimizer_score[a] > minimizer_score[b]);
    });

    // Select the minimizers we use for seeds.
    size_t rejected_count = 0;
    double selected_score = 0.0;
    for (size_t i = 0; i < minimizers.size(); i++) {
        size_t minimizer_num = minimizers_in_order[i];

        if (track_provenance) {
            // Say we're working on it
            funnel.processing_input(minimizer_num);
        }

        // Select the minimizer if it is informative enough or if the total score
        // of the selected minimizers is not high enough.
        size_t hits = minimizer_index.count(minimizers[minimizer_num]);
        
        if (true) {
            // Locate the hits.
            for (auto& hit : minimizer_index.find(minimizers[minimizer_num])) {
                // Reverse the hits for a reverse minimizer
                if (minimizers[minimizer_num].is_reverse) {
                    size_t node_length = gbwt_graph.get_length(gbwt_graph.get_handle(id(hit)));
                    hit = reverse_base_pos(hit, node_length);
                }
                // For each position, remember it and what minimizer it came from
                seeds.push_back(hit);
                seed_to_source.push_back(minimizer_num);
            }
            selected_score += minimizer_score[minimizer_num];
            
            if (track_provenance) {
                // Record in the funnel that this minimizer gave rise to these seeds.
                funnel.pass("hard-hit-cap", minimizer_num);
                funnel.pass("hit-cap||score-fraction", minimizer_num, (selected_score + minimizer_score[minimizer_num]) / base_target_score);
                funnel.expand(minimizer_num, hits);
            }
        } else if (hits <= hard_hit_cap) {
            // Passed hard hit cap but failed score fraction/normal hit cap
            rejected_count++;
            
            if (track_provenance) {
                funnel.pass("hard-hit-cap", minimizer_num);
                funnel.fail("hit-cap||score-fraction", minimizer_num, (selected_score + minimizer_score[minimizer_num]) / base_target_score);
            }
        } else {
            // Failed hard hit cap
            rejected_count++;
            
             if (track_provenance) {
                funnel.fail("hard-hit-cap", minimizer_num);
            }
        }
        
        if (track_provenance) {
            // Say we're done with this input item
            funnel.processed_input();
        }
    }


    if (track_provenance && track_correctness) {
        // Tag seeds with correctness based on proximity along paths to the input read's refpos
        funnel.substage("correct");
      
        if (path_graph == nullptr) {
            cerr << "error[vg::MinimizerMapper] Cannot use track_correctness with no XG index" << endl;
            exit(1);
        }
        
        if (aln.refpos_size() != 0) {
            // Take the first refpos as the true position.
            auto& true_pos = aln.refpos(0);
            
            for (size_t i = 0; i < seeds.size(); i++) {
                // Find every seed's reference positions. This maps from path name to pairs of offset and orientation.
                auto offsets = algorithms::nearest_offsets_in_paths(path_graph, seeds[i], 100);
                for (auto& hit_pos : offsets[path_graph->get_path_handle(true_pos.name())]) {
                    // Look at all the ones on the path the read's true position is on.
                    if (abs((int64_t)hit_pos.first - (int64_t) true_pos.offset()) < 200) {
                        // Call this seed hit close enough to be correct
                        funnel.tag_correct(i);
                    }
                }
            }
        }
    }
        
#ifdef debug
    cerr << "Read " << aln.name() << ": " << aln.sequence() << endl;
    cerr << "Found " << seeds.size() << " seeds from " << (minimizers.size() - rejected_count) << " minimizers, rejected " << rejected_count << endl;
#endif

    if (track_provenance) {
        // Begin the clustering stage
        funnel.stage("cluster");
    }
        
    // Cluster the seeds. Get sets of input seed indexes that go together.
    vector<vector<size_t>> clusters = clusterer.cluster_seeds(seeds, distance_limit);
    
    if (track_provenance) {
        funnel.substage("score");
    }

    // Cluster score is the sum of minimizer scores.
    std::vector<double> cluster_score(clusters.size(), 0.0);
    vector<double> read_coverage_by_cluster;
    read_coverage_by_cluster.reserve(clusters.size());

    for (size_t i = 0; i < clusters.size(); i++) {
        // For each cluster
        auto& cluster = clusters[i];
        
        if (track_provenance) {
            // Say we're making it
            funnel.producing_output(i);
        }

        // Which minimizers are present in the cluster.
        vector<bool> present(minimizers.size(), false);
        for (auto hit_index : cluster) {
            present[seed_to_source[hit_index]] = true;
        }

        // Compute the score.
        for (size_t j = 0; j < minimizers.size(); j++) {
            if (present[j]) {
                cluster_score[i] += minimizer_score[j];
            }
        }
        
        if (track_provenance) {
            // Record the cluster in the funnel as a group of the size of the number of items.
            funnel.merge_group(cluster.begin(), cluster.end());
            funnel.score(funnel.latest(), cluster_score[i]);
            
            // Say we made it.
            funnel.produced_output();
        }

        //TODO:
        //Get the cluster coverage
        // We set bits in here to true when query anchors cover them
        sdsl::bit_vector covered(aln.sequence().size(), 0);
        std::uint64_t k_bit_mask = sdsl::bits::lo_set[minimizer_index.k()];

        for (auto hit_index : cluster) {
            // For each hit in the cluster, work out what anchor sequence it is from.
            size_t source_index = seed_to_source[hit_index];

            // The offset of a reverse minimizer is the endpoint of the kmer
            size_t start_offset = minimizers[source_index].offset;
            if (minimizers[source_index].is_reverse) {
                start_offset = start_offset + 1 - minimizer_index.k();
            }

            // Set the k bits starting at start_offset.
            covered.set_int(start_offset, k_bit_mask, minimizer_index.k());
        }

        // Count up the covered positions
        size_t covered_count = sdsl::util::cnt_one_bits(covered);

        // Turn that into a fraction
        read_coverage_by_cluster.push_back(covered_count / (double) covered.size());


    }

#ifdef debug
    cerr << "Found " << clusters.size() << " clusters" << endl;
#endif
                                    
    // Retain clusters only if their score is better than this, in addition to the coverage cutoff
    double cluster_score_cutoff = cluster_score.size() == 0 ? 0 :
                    *std::max_element(cluster_score.begin(), cluster_score.end()) - cluster_score_threshold;
    
    if (track_provenance) {
        // Now we go from clusters to gapless extensions
        funnel.stage("extend");
    }
    
    // These are the GaplessExtensions for all the clusters, in cluster_indexes_in_order order.
    vector<vector<GaplessExtension>> cluster_extensions;
    cluster_extensions.reserve(clusters.size());
    
    process_until_threshold(clusters, read_coverage_by_cluster,
        cluster_coverage_threshold, 1, max_extensions,
        [&](size_t cluster_num) {
            // Handle sufficiently good clusters in descending coverage order
            
            if (track_provenance) {
                funnel.pass("cluster-coverage", cluster_num, read_coverage_by_cluster[cluster_num]);
                funnel.pass("max-extensions", cluster_num);
            }
            
            // First check against the additional score filter
            if (cluster_score_threshold != 0 && cluster_score[cluster_num] < cluster_score_cutoff) {
                //If the score isn't good enough, ignore this cluster
                if (track_provenance) {
                    funnel.fail("cluster-score", cluster_num, cluster_score[cluster_num]);
                }
                return false;
            }
            
            if (track_provenance) {
                funnel.pass("cluster-score", cluster_num, cluster_score[cluster_num]);
                funnel.processing_input(cluster_num);
            }

            vector<size_t>& cluster = clusters[cluster_num];

#ifdef debug
            cerr << "Cluster " << cluster_num << " rank " << i << ": " << endl;
#endif
             
            // Pack the seeds for GaplessExtender.
            GaplessExtender::cluster_type seed_matchings;
            for (auto& seed_index : cluster) {
                // Insert the (graph position, read offset) pair.
                seed_matchings.insert(GaplessExtender::to_seed(seeds[seed_index], minimizers[seed_to_source[seed_index]].offset));
#ifdef debug
                cerr << "Seed read:" << minimizers[seed_to_source[seed_index]].offset << " = " << seeds[seed_index]
                    << " from minimizer " << seed_to_source[seed_index] << "(" << minimizer_index.count(minimizers[seed_to_source[seed_index]]) << ")" << endl;
#endif
            }
            
            // Extend seed hits in the cluster into one or more gapless extensions
            cluster_extensions.emplace_back(std::move(extender.extend(seed_matchings, aln.sequence())));
            
            if (track_provenance) {
                // Record with the funnel that the previous group became a group of this size.
                // Don't bother recording the seed to extension matching...
                funnel.project_group(cluster_num, cluster_extensions.back().size());
                
                // Say we finished with this cluster, for now.
                funnel.processed_input();
            }
            
            return true;
        }, [&](size_t cluster_num) {
            // There are too many sufficiently good clusters
            if (track_provenance) {
                funnel.pass("cluster-coverage", cluster_num, read_coverage_by_cluster[cluster_num]);
                funnel.fail("max-extensions", cluster_num);
            }
        }, [&](size_t cluster_num) {
            // This cluster is not sufficiently good.
            if (track_provenance) {
                funnel.fail("cluster-coverage", cluster_num, read_coverage_by_cluster[cluster_num]);
            }
        });
        
    
    if (track_provenance) {
        funnel.substage("score");
    }

    // We now estimate the best possible alignment score for each cluster.
    vector<int> cluster_extension_scores;
    cluster_extension_scores.reserve(cluster_extensions.size());
    for (size_t i = 0; i < cluster_extensions.size(); i++) {
        // For each group of GaplessExtensions
        
        if (track_provenance) {
            funnel.producing_output(i);
        }
        
        auto& extensions = cluster_extensions[i];
        // Count the matches suggested by the group and use that as a score.
        cluster_extension_scores.push_back(estimate_extension_group_score(aln, extensions));
        
        if (track_provenance) {
            // Record the score with the funnel
            funnel.score(i, cluster_extension_scores.back());
            funnel.produced_output();
        }
    }
    
    if (track_provenance) {
        funnel.stage("align");
    }
    
    // Now start the alignment step. Everything has to become an alignment.

    // We will fill this with all computed alignments in estimated score order.
    vector<Alignment> alignments;
    alignments.reserve(cluster_extensions.size());
    
    // Clear any old refpos annotation and path
    aln.clear_refpos();
    aln.clear_path();
    aln.set_score(0);
    aln.set_identity(0);
    aln.set_mapping_quality(0);
    
    // Go through the gapless extension groups in score order.
    process_until_threshold(cluster_extensions, cluster_extension_scores,
        extension_set_score_threshold, 2, max_alignments,
        [&](size_t extension_num) {
            // This extension set is good enough.
            // Called in descending score order.
            
            if (track_provenance) {
                funnel.pass("extension-set", extension_num, cluster_extension_scores[extension_num]);
                funnel.pass("max-alignments", extension_num);
                funnel.processing_input(extension_num);
            }
            
            auto& extensions = cluster_extensions[extension_num];
            
            // Get an Alignments best_ and second_best_extension of it somehow, and throw it in.
            Alignment best_extension = aln;
            Alignment second_best_extension = aln;
            
            if (extensions[0].full()) {
                // We got full-length extensions, so directly convert to an Alignment.
                
                if (track_provenance) {
                    funnel.substage("direct");
                }
                int best_score = 0;
                int second_best_score = 0;

                for (auto& extension : extensions ) {
                    // The score estimate is exact.
                    int alignment_score = extension.score;
                    //TODO: Also check if this alignment is different??? Unless the gapless extender already does that?
                    if (best_score == 0 || alignment_score > best_score) {
                        //Swap out second_best_extension
                        second_best_extension = std::move(best_extension);
                        //And replace best_extension with current one
                        *best_extension.mutable_path() = extension.to_path(gbwt_graph, best_extension.sequence());
                        
                        
                        // Compute identity from mismatch count.
                        size_t mismatch_count = extension.mismatches();
                        double identity = best_extension.sequence().size() == 0 ? 0.0 : (best_extension.sequence().size() - mismatch_count) / (double) best_extension.sequence().size();
                        
                        // Fill in the score and identity
                        best_extension.set_score(alignment_score);
                        best_extension.set_identity(identity);

                    } else if (second_best_score == 0 || alignment_score > second_best_score) {
                        *second_best_extension.mutable_path() = extension.to_path(gbwt_graph, best_extension.sequence());
                        size_t mismatch_count = extension.mismatches();
                        double identity = second_best_extension.sequence().size() == 0 ? 0.0 : (second_best_extension.sequence().size() - mismatch_count) / (double) second_best_extension.sequence().size();
                        
                        // Fill in the score and identity
                        second_best_extension.set_score(alignment_score);
                        second_best_extension.set_identity(identity);

                    }
                }
                if (track_provenance) {
                    // Stop the current substage
                    funnel.substage_stop();
                }
<<<<<<< HEAD

=======
>>>>>>> 979baac1
            } else if (do_dp) {
                // We need to do chaining.
                
                if (track_provenance) {
                    funnel.substage("chain");
                }
                
                // Do the DP and compute alignment into best_extension and
                // second_best_extension, if there is a second best
                find_optimal_tail_alignments(aln, extensions, best_extension, second_best_extension);

                
                if (track_provenance) {
                    // We're done chaining. Next alignment may not go through this substage.
                    funnel.substage_stop();
                }
            } else {
                // We would do chaining but it is disabled.
                // Leave best_extension unaligned
            }
            
            
            
            if (second_best_extension.score() != 0) {
                alignments.push_back(std::move(second_best_extension));
            }
            alignments.push_back(std::move(best_extension));

            if (track_provenance) {
                // Record the Alignment and its score with the funnel
                funnel.project(extension_num);
                if (second_best_extension.score() != 0) {
                    funnel.score(alignments.size() - 2, alignments[alignments.size() - 2].score());
                }
                funnel.score(alignments.size() - 1, alignments.back().score());
                
                // We're done with this input item
                funnel.processed_input();
            }
            
            return true;
        }, [&](size_t extension_num) {
            // There are too many sufficiently good extensions
            if (track_provenance) {
                funnel.pass("extension-set", extension_num, cluster_extension_scores[extension_num]);
                funnel.fail("max-alignments", extension_num);
            }
        }, [&](size_t extension_num) {
            // This extension is not good enough.
            if (track_provenance) {
                funnel.fail("extension-set", extension_num, cluster_extension_scores[extension_num]);
            }
        });
    
    if (alignments.size() == 0) {
        // Produce an unaligned Alignment
        alignments.emplace_back(aln);
        
        if (track_provenance) {
            // Say it came from nowhere
            funnel.introduce();
        }
    }
    
    if (track_provenance) {
        // Now say we are finding the winner(s)
        funnel.stage("winner");
    }
    
    // Fill this in with the alignments we will output
    vector<Alignment> mappings;
    mappings.reserve(min(alignments.size(), max_multimaps));
    
    // Grab all the scores in order for MAPQ computation.
    vector<double> scores;
    scores.reserve(alignments.size());
    
    process_until_threshold(alignments, (std::function<double(size_t)>) [&](size_t i) -> double {
        return alignments.at(i).score();
    }, 0, 1, max_multimaps, [&](size_t alignment_num) {
        // This alignment makes it
        // Called in score order
        
        // Remember the score at its rank
        scores.emplace_back(alignments[alignment_num].score());
        
        // Remember the output alignment
        mappings.emplace_back(std::move(alignments[alignment_num]));
        
        if (track_provenance) {
            // Tell the funnel
            funnel.pass("max-multimaps", alignment_num);
            funnel.project(alignment_num);
            funnel.score(alignment_num, scores.back());
        }
        
        return true;
    }, [&](size_t alignment_num) {
        // We already have enough alignments, although this one has a good score
        
        // Remember the score at its rank anyway
        scores.emplace_back(alignments[alignment_num].score());
        
        if (track_provenance) {
            funnel.fail("max-multimaps", alignment_num);
        }
    }, [&](size_t alignment_num) {
        // This alignment does not have a sufficiently good score
        // Score threshold is 0; this should never happen
        assert(false);
    });
    
    if (track_provenance) {
        funnel.substage("mapq");
    }
    
#ifdef debug
    cerr << "For scores ";
    for (auto& score : scores) cerr << score << " ";
#endif

    size_t winning_index;
    // Compute MAPQ if not unmapped. Otherwise use 0 instead of the 50% this would give us.
    double mapq = (mappings.empty() || mappings.front().path().mapping_size() == 0) ? 0 : 
        get_regular_aligner()->maximum_mapping_quality_exact(scores, &winning_index);
    
#ifdef debug
    cerr << "MAPQ is " << mapq << endl;
#endif
        
    // Make sure to clamp 0-60.
    mappings.front().set_mapping_quality(max(min(mapq, 60.0), 0.0));
    
    if (track_provenance) {
        funnel.substage_stop();
    }
    
    for (size_t i = 0; i < mappings.size(); i++) {
        // For each output alignment in score order
        auto& out = mappings[i];
        
        // Assign primary and secondary status
        out.set_is_secondary(i > 0);
    }
    
    // Stop this alignment
    funnel.stop();
    
    if (track_provenance) {
    
        // Annotate with the number of results in play at each stage
        funnel.for_each_stage([&](const string& stage, const vector<size_t>& result_sizes) {
            // Save the number of items
            set_annotation(mappings[0], "stage_" + stage + "_results", (double)result_sizes.size());
            // Save the size of each item
            vector<double> converted;
            converted.reserve(result_sizes.size());
            std::copy(result_sizes.begin(), result_sizes.end(), std::back_inserter(converted));
            set_annotation(mappings[0], "stage_" + stage + "_sizes", converted);
        });
        
        if (track_correctness) {
            // And with the last stage at which we had any descendants of the correct seed hit locations
            set_annotation(mappings[0], "last_correct_stage", funnel.last_correct_stage());
        }
        
        // Annotate with the performances of all the filters
        // We need to track filter number
        size_t filter_num = 0;
        funnel.for_each_filter([&](const string& stage, const string& filter,
            const Funnel::FilterPerformance& by_count, const Funnel::FilterPerformance& by_size,
            const vector<double>& filter_statistics_correct, const vector<double>& filter_statistics_non_correct) {
            
            string filter_id = to_string(filter_num) + "_" + filter + "_" + stage;
            
            // Save the stats
            set_annotation(mappings[0], "filter_" + filter_id + "_passed_count_total", (double) by_count.passing);
            set_annotation(mappings[0], "filter_" + filter_id + "_failed_count_total", (double) by_count.failing);
            
            set_annotation(mappings[0], "filter_" + filter_id + "_passed_size_total", (double) by_size.passing);
            set_annotation(mappings[0], "filter_" + filter_id + "_failed_size_total", (double) by_size.failing);
            
            if (track_correctness) {
                set_annotation(mappings[0], "filter_" + filter_id + "_passed_count_correct", (double) by_count.passing_correct);
                set_annotation(mappings[0], "filter_" + filter_id + "_failed_count_correct", (double) by_count.failing_correct);
                
                set_annotation(mappings[0], "filter_" + filter_id + "_passed_size_correct", (double) by_size.passing_correct);
                set_annotation(mappings[0], "filter_" + filter_id + "_failed_size_correct", (double) by_size.failing_correct);
            }
            
            // Save the correct and non-correct filter statistics, even if
            // everything is non-correct because correctness isn't computed
            set_annotation(mappings[0], "filterstats_" + filter_id + "_correct", filter_statistics_correct);
            set_annotation(mappings[0], "filterstats_" + filter_id + "_noncorrect", filter_statistics_non_correct);
            
            filter_num++;
        });
        
        // Annotate with parameters used for the filters.
        set_annotation(mappings[0], "param_hit-cap", (double) hit_cap);
        set_annotation(mappings[0], "param_hard-hit-cap", (double) hard_hit_cap);
        set_annotation(mappings[0], "param_score-fraction", (double) minimizer_score_fraction);
        set_annotation(mappings[0], "param_max-extensions", (double) max_extensions);
        set_annotation(mappings[0], "param_max-alignments", (double) max_alignments);
        set_annotation(mappings[0], "param_cluster-score", (double) cluster_score_threshold);
        set_annotation(mappings[0], "param_cluster-coverage", (double) cluster_coverage_threshold);
        set_annotation(mappings[0], "param_extension-set", (double) extension_set_score_threshold);
        set_annotation(mappings[0], "param_max-multimaps", (double) max_multimaps);
    }
    
    // Ship out all the aligned alignments
    alignment_emitter.emit_mapped_single(std::move(mappings));

#ifdef debug
    // Dump the funnel info graph.
    funnel.to_dot(cerr);
#endif
}

int MinimizerMapper::estimate_extension_group_score(const Alignment& aln, vector<GaplessExtension>& extended_seeds) const {
    if (extended_seeds.empty()) {
        // TODO: We should never see an empty group of extensions
        return 0;
    } else if (extended_seeds.size() == 1 && extended_seeds.front().full()) {
        // This is a full length match. We already have the score.
        return extended_seeds.front().score;
    } else {
        // This is a collection of one or more non-full-length extended seeds.
        
        if (aln.sequence().size() == 0) {
            // No score here
            return 0;
        }
        
        // Now we compute an estimate of the score: match count for all the
        // flank bases that aren't universal mismatches, mismatch count for
        // those that are.
        int score_estimate = 0;
        
        // We use a sweep line algorithm.
        // This records the last base to be covered by the current sweep line.
        int64_t sweep_line = 0;
        // This records the first base not covered by the last sweep line.
        int64_t last_sweep_line = 0;
        
        // And we track the next unentered gapless extension
        size_t unentered = 0;
        
        // Extensions we are in are in this min-heap of past-end position and gapless extension number.
        vector<pair<size_t, size_t>> end_heap;
        // The heap uses this comparator
        auto compare = [](const pair<size_t, size_t>& a, const pair<size_t, size_t>& b) {
            // Return true if a must come later in the heap than b
            return a.first > b.first;
        };
        
        while(last_sweep_line < aln.sequence().size()) {
            // We are processed through the position before last_sweep_line.
            
            // Find a place for sweep_line to go
            
            // Find the next seed start
            int64_t next_seed_start = numeric_limits<int64_t>::max();
            if (unentered < extended_seeds.size()) {
                next_seed_start = extended_seeds[unentered].read_interval.first;
            }
            
            // Find the next mismatch
            int64_t next_mismatch = numeric_limits<int64_t>::max();
            for (auto& overlapping : end_heap) {
                // For each gapless extension we overlap, find its sorted mismatches
                auto& mismatches = extended_seeds[overlapping.second].mismatch_positions;
                for (auto& mismatch : mismatches) {
                    if (mismatch < last_sweep_line) {
                        // Already accounted for
                        continue;
                    }
                    if (mismatch < next_mismatch) {
                        // We found a new one
                        next_mismatch = mismatch;
                    }
                    // We only care about the first one not too early.
                    break;
                }
            }
            
            // Find the next seed end
            int64_t next_seed_end = numeric_limits<int64_t>::max();
            if (!end_heap.empty()) {
                next_seed_end = end_heap.front().first;
            }
            
            // Whichever is closer between those points and the end, do that.
            sweep_line = min(min(min(next_seed_end, next_mismatch), next_seed_start), (int64_t) aln.sequence().size() - 1);
            
            // So now we're only interested in things that happen at sweep_line.
            
            if (!end_heap.empty()) {
                // If we were covering anything, count matches between last_sweep_line and here, not including at last_sweep_line.
                score_estimate += get_regular_aligner()->score_exact_match(aln, last_sweep_line, sweep_line - last_sweep_line);
            }
            
            while(!end_heap.empty() && end_heap.front().first == sweep_line) {
                // Take out anything that past-ends here
                std::pop_heap(end_heap.begin(), end_heap.end());
                end_heap.pop_back();
            }
            
            while (unentered < extended_seeds.size() && extended_seeds[unentered].read_interval.first == sweep_line) {
                // Bring in anything that starts here
                end_heap.emplace_back(extended_seeds[unentered].read_interval.second, unentered);
                std::push_heap(end_heap.begin(), end_heap.end());
                unentered++;
            }
            
            if (!end_heap.empty()) {
                // We overlap some seeds
            
                // Count up mismatches that are here and extended seeds that overlap here
                size_t mismatching_count = 0;
                for (auto& overlapping : end_heap) {
                    // For each gapless extension we overlap, find its sorted mismatches
                    auto& mismatches = extended_seeds[overlapping.second].mismatch_positions;
                    for (auto& mismatch : mismatches) {
                        if (mismatch < last_sweep_line) {
                            // Already accounted for
                            continue;
                        }
                        if (mismatch == sweep_line) {
                            // We found a new one here
                            mismatching_count++;
                        }
                        // We only care about the first one not too early.
                        break;
                    }
                }
                
                if (mismatching_count == end_heap.size()) {
                    // This is a universal mismatch
                    // Add a mismatch to the score
                    score_estimate += get_regular_aligner()->score_mismatch(1);
                } else {
                    // Add a 1-base match to the score
                    score_estimate += get_regular_aligner()->score_exact_match(aln, sweep_line, 1);
                }
            }
            
            // If we don't overlap any seeds here, we won't score any matches or mismatches.
            
            // Move last_sweep_line to sweep_line.
            // We need to add 1 since last_sweep_line is the next *un*included base
            last_sweep_line = sweep_line + 1;
        }
        
        // TODO: should we apply full length bonuses?
        
        // When we get here, the score estimate is finished.
        return score_estimate;
    }
    
}

void MinimizerMapper::find_optimal_tail_alignments(const Alignment& aln, const vector<GaplessExtension>& extended_seeds, Alignment& best, Alignment& second_best) const {

#ifdef debug
    cerr << "Trying to find tail alignments for " << extended_seeds.size() << " extended seeds" << endl;
#endif

    // Make paths for all the extensions
    vector<Path> extension_paths;
    vector<double> extension_path_scores;
    extension_paths.reserve(extended_seeds.size());
    extension_path_scores.reserve(extended_seeds.size());
    for (auto& extended_seed : extended_seeds) {
        // Compute the path for each extension
        extension_paths.push_back(extended_seed.to_path(gbwt_graph, aln.sequence()));
        // And the extension's score
        extension_path_scores.push_back(get_regular_aligner()->score_partial_alignment(aln, gbwt_graph, extension_paths.back(),
            aln.sequence().begin() + extended_seed.read_interval.first));
    }
    
    // We will keep the winning alignment here, in pieces
    Path winning_left;
    Path winning_middle;
    Path winning_right;
    size_t winning_score = 0;

    Path second_left;
    Path second_middle;
    Path second_right;
    size_t second_score = 0;
    
    // Handle each extension in the set
    process_until_threshold(extended_seeds, extension_path_scores,
        extension_score_threshold, 1, max_local_extensions,
        (function<double(size_t)>) [&](size_t extended_seed_num) {
       
            // This extended seed looks good enough.
            
            // TODO: We don't track this filter with the funnel because it
            // operates within a single "item" (i.e. cluster/extension set).
            // We track provenance at the item level, so throwing out wrong
            // local alignments in a correct cluster would look like throwing
            // out correct things.
            // TODO: Revise how we track correctness and provenance to follow
            // sub-cluster things.
       
            // We start with the path in extension_paths[extended_seed_num],
            // scored in extension_path_scores[extended_seed_num]
            
            // We also have a left tail path and score
            pair<Path, int64_t> left_tail_result {{}, 0};
            // And a right tail path and score
            pair<Path, int64_t> right_tail_result {{}, 0};
           
            if (extended_seeds[extended_seed_num].read_interval.first != 0) {
                // There is a left tail
    
                // Get the forest of all left tail placements
                auto forest = get_tail_forest(extended_seeds[extended_seed_num], aln.sequence().size(), true);
           
                // Grab the part of the read sequence that comes before the extension
                string before_sequence = aln.sequence().substr(0, extended_seeds[extended_seed_num].read_interval.first);
                
                // Do right-pinned alignment
                left_tail_result = std::move(get_best_alignment_against_any_tree(forest, before_sequence,
                    extended_seeds[extended_seed_num].starting_position(gbwt_graph), false));
            }
            
            if (extended_seeds[extended_seed_num].read_interval.second != aln.sequence().size()) {
                // There is a right tail
                
                // Get the forest of all right tail placements
                auto forest = get_tail_forest(extended_seeds[extended_seed_num], aln.sequence().size(), false);
            
                // Find the sequence
                string trailing_sequence = aln.sequence().substr(extended_seeds[extended_seed_num].read_interval.second);
        
                // Do left-pinned alignment
                right_tail_result = std::move(get_best_alignment_against_any_tree(forest, trailing_sequence,
                    extended_seeds[extended_seed_num].tail_position(gbwt_graph), true));
            }

            // Compute total score
            size_t total_score = extension_path_scores[extended_seed_num] + left_tail_result.second + right_tail_result.second;

            //Is this left tail different from the currently winning left tail?
            bool different_left = (winning_left.mapping_size() != left_tail_result.first.mapping_size()) ||
                                  (winning_left.mapping_size() != 0 && 
                                   left_tail_result.first.mapping_size() != 0 &&
                                   winning_left.mapping(0).position().node_id() 
                                         != left_tail_result.first.mapping(0).position().node_id());
            bool different_right = (winning_right.mapping_size() != right_tail_result.first.mapping_size()) ||
                                  (winning_right.mapping_size() != 0 && 
                                   right_tail_result.first.mapping_size() != 0 &&
                                  winning_right.mapping(winning_right.mapping_size() - 1).position().node_id() 
                                       != right_tail_result.first.mapping(right_tail_result.first.mapping_size() - 1).position().node_id());

            if (total_score > winning_score || winning_score == 0) {
                // This is the new best alignment seen so far.

                
                if (winning_score != 0 && different_left && different_right) {
                //The previous best scoring alignment replaces the second best
                    second_score = winning_score;
                    second_left = std::move(winning_left);
                    second_middle = std::move(winning_middle);
                    second_right = std::move(winning_right);
                }

                // Save the score
                winning_score = total_score;
                // And the path parts
                winning_left = std::move(left_tail_result.first);
                winning_middle = std::move(extension_paths[extended_seed_num]);
                winning_right = std::move(right_tail_result.first);

            } else if ((total_score > second_score || second_score == 0) && different_left && different_right) {
                // This is the new second best alignment seen so far and it is 
                // different from the best alignment.
                
                // Save the score
                second_score = total_score;
                // And the path parts
                second_left = std::move(left_tail_result.first);
                second_middle = std::move(extension_paths[extended_seed_num]);
                second_right = std::move(right_tail_result.first);
            }

            return true;
        }, [&](size_t extended_seed_num) {
            // This extended seed is good enough by its own score, but we have too many.
            // Do nothing
        }, [&](size_t extended_seed_num) {
            // This extended seed isn't good enough by its own score.
            // Do nothing
        });
        
    // Now we know the winning path and score. Move them over to out
    best.set_score(winning_score);
    second_best.set_score(second_score);

    // Concatenate the paths. We know there must be at least an edit boundary
    // between each part, because the maximal extension doesn't end in a
    // mismatch or indel and eats all matches.
    // We also don't need to worry about jumps that skip intervening sequence.
    *best.mutable_path() = std::move(winning_left);

    for (auto* to_append : {&winning_middle, &winning_right}) {
        // For each path to append
        for (auto& mapping : *to_append->mutable_mapping()) {
            // For each mapping to append
            
            if (mapping.position().offset() != 0 && best.path().mapping_size() > 0) {
                // If we have a nonzero offset in our mapping, and we follow
                // something, we must be continuing on from a previous mapping to
                // the node.
                assert(mapping.position().node_id() == best.path().mapping(best.path().mapping_size() - 1).position().node_id());

                // Find that previous mapping
                auto* prev_mapping = best.mutable_path()->mutable_mapping(best.path().mapping_size() - 1);
                for (auto& edit : *mapping.mutable_edit()) {
                    // Move over all the edits in this mapping onto the end of that one.
                    *prev_mapping->add_edit() = std::move(edit);
                }
            } else {
                // If we start at offset 0 or there's nothing before us, we need to just move the whole mapping
                *best.mutable_path()->add_mapping() = std::move(mapping);
            }
        }
    }
    //Do the same for the second best
    *second_best.mutable_path() = std::move(second_left);

    for (auto* to_append : {&second_middle, &second_right}) {
        // For each path to append
        for (auto& mapping : *to_append->mutable_mapping()) {
            // For each mapping to append
            
            if (mapping.position().offset() != 0 && second_best.path().mapping_size() > 0) {
                // If we have a nonzero offset in our mapping, and we follow
                // something, we must be continuing on from a previous mapping to
                // the node.
                assert(mapping.position().node_id() == second_best.path().mapping(second_best.path().mapping_size() - 1).position().node_id());

                // Find that previous mapping
                auto* prev_mapping = second_best.mutable_path()->mutable_mapping(second_best.path().mapping_size() - 1);
                for (auto& edit : *mapping.mutable_edit()) {
                    // Move over all the edits in this mapping onto the end of that one.
                    *prev_mapping->add_edit() = std::move(edit);
                }
            } else {
                // If we start at offset 0 or there's nothing before us, we need to just move the whole mapping
                *second_best.mutable_path()->add_mapping() = std::move(mapping);
            }
        }
    }

    // Compute the identity from the path.
    second_best.set_identity(identity(second_best.path()));
}

pair<Path, size_t> MinimizerMapper::get_best_alignment_against_any_tree(const vector<TreeSubgraph>& trees,
    const string& sequence, const Position& default_position, bool pin_left) const {
   
    // We want the best alignment, to the base graph, done against any target path
    Path best_path;
    // And its score
    int64_t best_score = 0;
    
    if (!sequence.empty()) {
        // We start out with the best alignment being a pure softclip.
        // If we don't have any trees, or all trees are empty, or there's nothing beter, this is what we return.
        Mapping* m = best_path.add_mapping();
        Edit* e = m->add_edit();
        e->set_from_length(0);
        e->set_to_length(sequence.size());
        e->set_sequence(sequence);
        // Since the softclip consumes no graph, we place it on the node we are going to.
        *m->mutable_position() = default_position;
        
#ifdef debug
        cerr << "First best alignment: " << pb2json(best_path) << " score " << best_score << endl;
#endif
    }
    
    // We can align it once per target tree
    for (auto& subgraph : trees) {
        // For each tree we can map against, map pinning the correct edge of the sequence to the root.
        
        if (subgraph.get_node_count() != 0) {
            // This path has bases in it and could potentially be better than
            // the default full-length softclip

            // Do alignment to the subgraph with GSSWAligner.
            Alignment current_alignment;
            // If pinning right, we need to reverse the sequence, since we are
            // always pinning left to the left edge of the tree subgraph.
            current_alignment.set_sequence(pin_left ? sequence : reverse_complement(sequence));
#ifdef debug
            cerr << "Align " << pb2json(current_alignment) << " pinned left";

#ifdef debug_dump_graph
            cerr << " vs graph:" << endl;
            subgraph.for_each_handle([&](const handle_t& here) {
                cerr << subgraph.get_id(here) << " (" << subgraph.get_sequence(here) << "): " << endl;
                subgraph.follow_edges(here, true, [&](const handle_t& there) {
                    cerr << "\t" << subgraph.get_id(there) << " (" << subgraph.get_sequence(there) << ") ->" << endl;
                });
                subgraph.follow_edges(here, false, [&](const handle_t& there) {
                    cerr << "\t-> " << subgraph.get_id(there) << " (" << subgraph.get_sequence(there) << ")" << endl;
                });
            });
#else
            cerr << endl;
#endif
#endif
            
            // Align, accounting for full length bonus.
            // We *always* do left-pinned alignment internally, since that's the shape of trees we get.
            get_regular_aligner()->get_xdrop()->align_pinned(current_alignment, subgraph, subgraph.get_topological_order(), true);
            
#ifdef debug
            cerr << "\tScore: " << current_alignment.score() << endl;
#endif
            
            if (current_alignment.score() > best_score) {
                // This is a new best alignment.
                best_path = current_alignment.path();
                
                if (!pin_left) {
                    // Un-reverse it if we were pinning right
                    best_path = reverse_complement_path(best_path, [&](id_t node) { 
                        return subgraph.get_length(subgraph.get_handle(node, false));
                    });
                }
                
                // Translate from subgraph into base graph and keep it.
                best_path = subgraph.translate_down(best_path);
                best_score = current_alignment.score();
                
#ifdef debug
                cerr << "New best alignment is "
                    << pb2json(best_path) << " score " << best_score << endl;
#endif
            }
        }
    }

    return make_pair(best_path, best_score);
}

vector<TreeSubgraph> MinimizerMapper::get_tail_forest(const GaplessExtension& extended_seed,
    size_t read_length, bool left_tails) const {

    // We will fill this in with all the trees we return
    vector<TreeSubgraph> to_return;

    // Now for this extension, walk the GBWT in the appropriate direction
    
#ifdef debug
    cerr << "Look for " << (left_tails ? "left" : "right") << " tails from extension" << endl;
#endif

    // TODO: Come up with a better way to do this with more accessors on the extension and less get_handle
    // Get the Position reading out of the extension on the appropriate tail
    Position from;
    // And the length of that tail
    size_t tail_length;
    // And the GBWT search state we want to start with
    const gbwt::SearchState* base_state = nullptr;
    if (left_tails) {
        // Look right from start 
        from = extended_seed.starting_position(gbwt_graph);
        // And then flip to look the other way at the prev base
        from = reverse(from, gbwt_graph.get_length(gbwt_graph.get_handle(from.node_id(), false)));
       
        // Use the search state going backward
        base_state = &extended_seed.state.backward;
       
        tail_length = extended_seed.read_interval.first;
    } else {
        // Look right from end
        from = extended_seed.tail_position(gbwt_graph);
        
        // Use the search state going forward
        base_state = &extended_seed.state.forward;
        
        tail_length = read_length - extended_seed.read_interval.second;
    }

    if (tail_length == 0) {
        // Don't go looking for places to put no tail.
        return to_return;
    }

    // This is one tree that we are filling in
    vector<pair<int64_t, handle_t>> tree;
    
    // This is a stack of indexes at which we put parents in the tree
    list<int64_t> parent_stack;
    
    // Get the handle we are starting from
    // TODO: is it cheaper to get this out of base_state? 
    handle_t start_handle = gbwt_graph.get_handle(from.node_id(), from.is_reverse());
    
    // Decide if the start node will end up included in the tree, or if we cut it all off with the offset.
    bool start_included = (from.offset() < gbwt_graph.get_length(start_handle));
    
    // How long should we search? It should be the longest detectable gap plus the remaining sequence.
    size_t search_limit = get_regular_aligner()->longest_detectable_gap(tail_length, read_length) + tail_length;
    
    // Do a DFS over the haplotypes in the GBWT out to that distance.
    dfs_gbwt(*base_state, from.offset(), search_limit, [&](const handle_t& entered) {
        // Enter a new handle.
        
        if (parent_stack.empty()) {
            // This is the root of a new tree in the forrest
            
            if (!tree.empty()) {
                // Save the old tree and start a new one.
                // We need to cut off from.offset() from the root, unless we would cut off the whole root.
                // In that case, the GBWT DFS will have skipped the empty root entirely, so we cut off nothing.
                to_return.emplace_back(&gbwt_graph, std::move(tree), start_included ? from.offset() : 0);
                tree.clear();
            }
            
            // Add this to the tree with no parent
            tree.emplace_back(-1, entered);
        } else {
            // Just say this is visitable from our parent.
            tree.emplace_back(parent_stack.back(), entered);
        }
        
        // Record the parent index
        parent_stack.push_back(tree.size() - 1);
    }, [&]() {
        // Exit the last visited handle. Pop off the stack.
        parent_stack.pop_back();
    });
    
    if (!tree.empty()) {
        // Now save the last tree
        to_return.emplace_back(&gbwt_graph, std::move(tree), start_included ? from.offset() : 0);
        tree.clear();
    }
    
#ifdef debug
    cerr << "Found " << to_return.size() << " trees" << endl;
#endif
    
    // Now we have all the trees!
    return to_return;
}

size_t MinimizerMapper::immutable_path_from_length(const ImmutablePath& path) {
    size_t to_return = 0;
    for (auto& m : path) {
        // Sum up the from lengths of all the component Mappings
        to_return += mapping_from_length(m);
    }
    return to_return;
}

Path MinimizerMapper::to_path(const ImmutablePath& path) {
    Path to_return;
    for (auto& m : path) {
        // Copy all the Mappings into the Path.
        *to_return.add_mapping() = m;
    }
    
    // Flip the order around to actual path order.
    std::reverse(to_return.mutable_mapping()->begin(), to_return.mutable_mapping()->end());
    
    // Return the completed path
    return to_return;
}

void MinimizerMapper::dfs_gbwt(const Position& from, size_t walk_distance,
    const function<void(const handle_t&)>& enter_handle, const function<void(void)> exit_handle) const {
   
    // Get a handle to the node the from position is on, in the position's forward orientation
    handle_t start_handle = gbwt_graph.get_handle(from.node_id(), from.is_reverse());
    
    // Delegate to the handle-based version
    dfs_gbwt(start_handle, from.offset(), walk_distance, enter_handle, exit_handle);
    
}

void MinimizerMapper::dfs_gbwt(handle_t from_handle, size_t from_offset, size_t walk_distance,
    const function<void(const handle_t&)>& enter_handle, const function<void(void)> exit_handle) const {
    
    // Turn from_handle into a SearchState for everything on it.
    gbwt::SearchState start_state = gbwt_graph.get_state(from_handle);
    
    // Delegate to the state-based version
    dfs_gbwt(start_state, from_offset, walk_distance, enter_handle, exit_handle);
}
    
void MinimizerMapper::dfs_gbwt(const gbwt::SearchState& start_state, size_t from_offset, size_t walk_distance,
    const function<void(const handle_t&)>& enter_handle, const function<void(void)> exit_handle) const {
    
    // Holds the gbwt::SearchState we are at, and the distance we have consumed
    using traversal_state_t = pair<gbwt::SearchState, size_t>;
    
    if (start_state.empty()) {
        // No haplotypes even visit the first node. Stop.
        return;
    }
    
    // Get the handle we are starting on
    handle_t from_handle = gbwt_graph.node_to_handle(start_state.node);

    // The search state represents searching through the end of the node, so we have to consume that much search limit.

    // Tack on how much search limit distance we consume by going to the end of
    // the node. Our start position is a cut *between* bases, and we take everything after it.
    // If the cut is at the offset of the whole length of the node, we take 0 bases.
    // If it is at 0, we take all the bases in the node.
    size_t distance_to_node_end = gbwt_graph.get_length(from_handle) - from_offset;
    
#ifdef debug
    cerr << "DFS starting at offset " << from_offset << " on node of length "
        << gbwt_graph.get_length(from_handle) << " leaving " << distance_to_node_end << " bp" << endl;
#endif


    // Have a recursive function that does the DFS. We fire the enter and exit
    // callbacks, and the user can keep their own stack.
    function<void(const gbwt::SearchState&, size_t, bool)> recursive_dfs = [&](const gbwt::SearchState& here_state,
        size_t used_distance, bool hide_root) {
        
        handle_t here_handle = gbwt_graph.node_to_handle(here_state.node);
        
        if (!hide_root) {
            // Enter this handle if there are any bases on it to visit
            
#ifdef debug
            cerr << "Enter handle " << gbwt_graph.get_id(here_handle) << " " << gbwt_graph.get_is_reverse(here_handle) << endl;
#endif
            
            enter_handle(here_handle);
        }
        
        // Up the used distance with our length
        used_distance += gbwt_graph.get_length(here_handle);
        
        if (used_distance < walk_distance) {
            // If we haven't used up all our distance yet
            
            gbwt_graph.follow_paths(here_state, [&](const gbwt::SearchState& there_state) -> bool {
                // For each next state
                
                if (there_state.empty()) {
                    // If it is empty, don't do it
                    return true;
                }
                
                // Otherwise, do it with the new distance value.
                // Don't hide the root on any child subtrees; only the top root can need hiding.
                recursive_dfs(there_state, used_distance, false);
                
                return true;
            });
        }
            
        if (!hide_root) {
            // Exit this handle if we entered it
            
#ifdef debug
            cerr << "Exit handle " << gbwt_graph.get_id(here_handle) << " " << gbwt_graph.get_is_reverse(here_handle) << endl;
#endif
            
            exit_handle();
        }
    };
    
    // Start the DFS with our stating node, consuming the distance from our
    // offset to its end. Don't show the root state to the user if we don't
    // actually visit any bases on that node.
    recursive_dfs(start_state, distance_to_node_end, distance_to_node_end == 0);

}

}

<|MERGE_RESOLUTION|>--- conflicted
+++ resolved
@@ -451,10 +451,6 @@
                     // Stop the current substage
                     funnel.substage_stop();
                 }
-<<<<<<< HEAD
-
-=======
->>>>>>> 979baac1
             } else if (do_dp) {
                 // We need to do chaining.
                 
