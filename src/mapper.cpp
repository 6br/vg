--- conflicted
+++ resolved
@@ -834,16 +834,11 @@
             }
         }
         if (unique) {
-<<<<<<< HEAD
             auto patch = simplify(patch_alignment(partial_alignment));
             if (patch.identity() > min_identity) {
                 alns.emplace_back(patch);
                 alns.back().set_name(aln.name());
             }
-=======
-            alns.emplace_back(simplify(patch_alignment(partial_alignment)));
-            alns.back().set_name(aln.name());
->>>>>>> 9fea20ad
         }
     }
 
@@ -1019,19 +1014,11 @@
                  << "expect:\t" << aln.sequence() << endl
                  << "got:\t" << seq << endl;
             // save alignment
-<<<<<<< HEAD
             write_alignment_to_file(aln, "fail-" + hash_alignment(aln) + ".gam");
             // save graph, bigger fragment
             xindex->expand_context(sub, 5, true);
             VG gn; gn.extend(sub);
             gn.serialize_to_file("fail-" + gn.hash() + ".vg");
-=======
-            write_alignment_to_file(aln, "fail.gam");
-            // save graph, bigger fragment
-            xindex->expand_context(sub, 5, true);
-            VG gn; gn.extend(sub);
-            gn.serialize_to_file("fail.vg");
->>>>>>> 9fea20ad
             return false;
         }
     }
@@ -2314,7 +2301,6 @@
                         }
                     }
 
-<<<<<<< HEAD
                     // reverse complement back if our source is reversed
                     if (mapping.position().is_reverse()) {
                         patch = reverse_complement_alignment(patch,
@@ -2324,8 +2310,6 @@
                     }
 
                     // append the chunk to patched
-=======
->>>>>>> 9fea20ad
                     //cerr << "patch: " << pb2json(patch) << endl;
 
                     patch.clear_sequence(); // we set the whole sequence later
@@ -2359,7 +2343,7 @@
             read_pos += edit.to_length();
         }
         //cerr << "growing patched: " << pb2json(patched) << endl;
-<<<<<<< HEAD
+
         if (debug) {
             patched.set_sequence(aln.sequence().substr(0, read_pos));
             if (!check_alignment(patched)) {
@@ -2367,8 +2351,6 @@
                 assert(false);
             }
         }
-=======
->>>>>>> 9fea20ad
     }
     // finally, fix up the alignment score
     patched.set_sequence(aln.sequence());
