--- conflicted
+++ resolved
@@ -1098,33 +1098,6 @@
             std::swap(ref_start, ref_end);
         }
         
-<<<<<<< HEAD
-        while(!site_queue.empty()) {
-            // Grab the first site
-            const Snarl* site = std::move(site_queue.front());
-            site_queue.pop_front();
-            
-            // Where does the variable region start and end on the reference?
-            size_t ref_start = index.byId.at(site->start().node_id()).first
-                                + vg.get_node(site->start().node_id())->sequence().size();
-            size_t ref_end = index.byId.at(site->end().node_id()).first;
-            
-            if(ref_start > ref_end) {
-                // Make sure it's the right way around (it will get set straight
-                // in the site when we do the bubbling-up).
-                std::swap(ref_start, ref_end);
-            }
-            
-            if(!site_manager.children_of(site).empty() && ref_end > ref_start + max_ref_length) {
-                // Site is too big and has children. Split it up and do the
-                // children.
-                for(const Snarl* child : site_manager.children_of(site)) {
-                    // Dump all the children into the queue for separate
-                    // processing (if they start and end on reference)
-                    if(index.byId.count(child->start().node_id()) && index.byId.count(child->end().node_id())) {
-                        site_queue.emplace_back(child);
-                    }
-=======
         if(!site_manager.children_of(site).empty() && ref_end > ref_start + max_ref_length) {
             // Site is too big and has children. Split it up and do the
             // children.
@@ -1135,7 +1108,6 @@
                 if(!index.by_id.count(child->start().node_id()) || !index.by_id.count(child->end().node_id())) {
                     // Skip child sites that aren't on the reference path at both ends.
                     continue;
->>>>>>> edc17e52
                 }
                 
                 site_queue.emplace_back(child);
